--- conflicted
+++ resolved
@@ -367,7 +367,6 @@
 {
 	WIIU_VideoData *videodata = (WIIU_VideoData *) _this->driverdata;
 
-<<<<<<< HEAD
 	if (videodata->enteringBackground) {
 		// The previous ProcUIProcessMessages() received a
 		// PROCUI_STATUS_RELEASE_FOREGROUND.
@@ -377,9 +376,6 @@
 	}
 
 	if (videodata->handleProcUI && ProcUIIsRunning() && !ProcUIInShutdown()) {
-=======
-	if (videodata->handleProcUI && !ProcUIInShutdown()) {
->>>>>>> c2c74db1
 		ProcUIStatus status = ProcUIProcessMessages(TRUE);
 		switch (status) {
 		case PROCUI_STATUS_IN_FOREGROUND:
