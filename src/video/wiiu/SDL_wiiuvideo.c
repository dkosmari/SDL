--- conflicted
+++ resolved
@@ -366,19 +366,11 @@
 {
 	WIIU_VideoData *videodata = (WIIU_VideoData *) _this->driverdata;
 
-<<<<<<< HEAD
 	if (videodata->handleProcUI && !ProcUIInShutdown()) {
-		ProcUIStatus status = ProcUIProcessMessages(TRUE);
-		if (status == PROCUI_STATUS_EXITING) {
-			SDL_SendQuit();
-		} else if (status == PROCUI_STATUS_RELEASE_FOREGROUND) {
-=======
-	if (videodata->handleProcUI) {
 		if (videodata->enteringBackground) {
 			// The previous ProcUIProcessMessages() received a
 			// PROCUI_STATUS_RELEASE_FOREGROUND.
 			videodata->enteringBackground = SDL_FALSE;
->>>>>>> d6e0d297
 			ProcUIDrawDoneRelease();
 		}
 
