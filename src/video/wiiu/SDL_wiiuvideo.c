/*
  Simple DirectMedia Layer
  Copyright (C) 2018-2018 Ash Logan <ash@heyquark.com>
  Copyright (C) 2018-2018 rw-r-r-0644 <r.r.qwertyuiop.r.r@gmail.com>
  Copyright (C) 2022 GaryOderNichts <garyodernichts@gmail.com>

  This software is provided 'as-is', without any express or implied
  warranty.  In no event will the authors be held liable for any damages
  arising from the use of this software.

  Permission is granted to anyone to use this software for any purpose,
  including commercial applications, and to alter it and redistribute it
  freely, subject to the following restrictions:

  1. The origin of this software must not be misrepresented; you must not
     claim that you wrote the original software. If you use this software
     in a product, an acknowledgment in the product documentation would be
     appreciated but is not required.
  2. Altered source versions must be plainly marked as such, and must not be
     misrepresented as being the original software.
  3. This notice may not be removed or altered from any source distribution.
*/

#include "../../SDL_internal.h"

#if SDL_VIDEO_DRIVER_WIIU

/* SDL internals */
#include "../SDL_sysvideo.h"
#include "SDL_version.h"
#include "SDL_syswm.h"
#include "SDL_loadso.h"
#include "SDL_events.h"
#include "SDL_render.h"
#include "../../events/SDL_mouse_c.h"
#include "../../events/SDL_keyboard_c.h"
#include "../../events/SDL_events_c.h"
#include "SDL_wiiuvideo.h"
#include "SDL_wiiukeyboard.h"
#include "SDL_wiiu_gfx_heap.h"
#include "SDL_wiiu_swkbd.h"

#include "../../render/wiiu/SDL_render_wiiu.h"

#include <stdio.h>
#include <malloc.h>
#include <string.h>
#include <stdint.h>

#include <coreinit/foreground.h>
#include <proc_ui/procui.h>
#include <sysapp/launch.h>

#include <gx2/context.h>
#include <gx2/display.h>
#include <gx2/event.h>
#include <gx2/mem.h>
#include <gx2/state.h>
#include <gx2r/mem.h>
#include <gx2r/surface.h>

#define DRC_SCREEN_WIDTH    854
#define DRC_SCREEN_HEIGHT   480

static SDL_bool running = SDL_FALSE;

static int WIIU_ForegroundAcquired(_THIS)
{
	WIIU_VideoData *videodata;
	SDL_Window* window;

	if (!running) {
		return 0;
	}

	videodata = (WIIU_VideoData *) _this->driverdata;
	window = _this->windows;
	videodata->hasForeground = SDL_TRUE;

	// initialize gfx heaps once in forground
	if (WIIU_GfxHeap_ForegroundInit() != 0) {
		return -1;
	}

	if (WIIU_GfxHeap_MEM1Init() != 0) {
		return -1;
	}

	// allocate and set scanbuffers
	videodata->tvScanBuffer = WIIU_GfxHeap_ForegroundAlloc(GX2_SCAN_BUFFER_ALIGNMENT, videodata->tvScanBufferSize);
	if (!videodata->tvScanBuffer) {
		return -1;
	}

	GX2Invalidate(GX2_INVALIDATE_MODE_CPU, videodata->tvScanBuffer, videodata->tvScanBufferSize);
	GX2SetTVBuffer(videodata->tvScanBuffer, videodata->tvScanBufferSize, videodata->tvRenderMode, GX2_SURFACE_FORMAT_UNORM_R8_G8_B8_A8, GX2_BUFFERING_MODE_DOUBLE);

	videodata->drcScanBuffer = WIIU_GfxHeap_ForegroundAlloc(GX2_SCAN_BUFFER_ALIGNMENT, videodata->drcScanBufferSize);
	if (!videodata->drcScanBuffer) {
		return -1;
	}

	GX2Invalidate(GX2_INVALIDATE_MODE_CPU, videodata->drcScanBuffer, videodata->drcScanBufferSize);
	GX2SetDRCBuffer(videodata->drcScanBuffer, videodata->drcScanBufferSize, videodata->drcRenderMode, GX2_SURFACE_FORMAT_UNORM_R8_G8_B8_A8, GX2_BUFFERING_MODE_DOUBLE);

	if (videodata->handleProcUI) {
		SDL_SendAppEvent(SDL_APP_WILLENTERFOREGROUND);
		SDL_SendAppEvent(SDL_APP_DIDENTERFOREGROUND);
	}

	while (window) {
		SDL_Renderer* renderer = SDL_GetRenderer(window);

		// Recreate the window texture, now that we have foreground memory available
		if (renderer) {
			WIIU_SDL_CreateWindowTex(renderer, window);
		}

		// We're now in foreground, window is visible
		SDL_SendWindowEvent(window, SDL_WINDOWEVENT_SHOWN, 0, 0);

		window = window->next;
	}

	return 0;
}

static int WIIU_ForegroundReleased(_THIS)
{
	WIIU_VideoData *videodata;
	SDL_Window* window;

	if (!running) {
		return 0;
	}

	videodata = (WIIU_VideoData *) _this->driverdata;
	window = _this->windows;

	// make sure the GPU is done drawing
	GX2DrawDone();

	if (videodata->tvScanBuffer) {
		WIIU_GfxHeap_ForegroundFree(videodata->tvScanBuffer);
		videodata->tvScanBuffer = NULL;
	}

	if (videodata->drcScanBuffer) {
		WIIU_GfxHeap_ForegroundFree(videodata->drcScanBuffer);
		videodata->drcScanBuffer = NULL;
	}

	while (window) {
		SDL_Renderer* renderer = SDL_GetRenderer(window);

		// Avoid sending the event if we're handling ProcUI, since we send this
		// event from inside WIIU_PumpEvents().
		// Note: the application won't receive this event until after we return to
		// the foreground.
		if (!videodata->handleProcUI) {
			// No longer in foreground, window is no longer visible.
			SDL_SendWindowEvent(window, SDL_WINDOWEVENT_HIDDEN, 0, 0);
		}

		// Destroy window texture, we no longer have access to foreground memory
		if (renderer) {
			// TODO this causes crashes on exit for some reason?
			// Doesn't matter since we destroy the heap anyways ¯\_(ツ)_/¯
			//WIIU_SDL_DestroyWindowTex(renderer, window);
		}

		window = window->next;
	}

	WIIU_GfxHeap_MEM1Destroy();
	WIIU_GfxHeap_ForegroundDestroy();

	// This is necessary to avoid a black frame on leaving foreground
	GX2SetTVEnable(TRUE);
	GX2SetDRCEnable(TRUE);

	videodata->hasForeground = SDL_FALSE;

	return 0;
}

static uint32_t WiiU_SaveCallback(void * arg)
{
	OSSavesDone_ReadyToRelease();
	return 0;
}

static int WIIU_VideoInit(_THIS)
{
	WIIU_VideoData *videodata = (WIIU_VideoData *) _this->driverdata;
	uint32_t unk;
	SDL_DisplayMode mode;
	uint32_t* initAttribs;

	// check if the user already set up procui or if we should handle it
	if (!ProcUIIsRunning()) {
		ProcUIInitEx(WiiU_SaveCallback, NULL);

		videodata->handleProcUI = SDL_TRUE;
	}

	// allocate command buffer pool
	videodata->commandBufferPool = memalign(GX2_COMMAND_BUFFER_ALIGNMENT, GX2_COMMAND_BUFFER_SIZE);
	if (!videodata->commandBufferPool) {
		return SDL_OutOfMemory();
	}

	// initialize GX2
	initAttribs = (uint32_t[]) {
		GX2_INIT_CMD_BUF_BASE, (uintptr_t) videodata->commandBufferPool,
		GX2_INIT_CMD_BUF_POOL_SIZE, GX2_COMMAND_BUFFER_SIZE,
		GX2_INIT_ARGC, 0,
		GX2_INIT_ARGV, 0,
		GX2_INIT_END
	};
	GX2Init(initAttribs);

	// figure out the TV render mode and size
	switch(GX2GetSystemTVScanMode()) {
	case GX2_TV_SCAN_MODE_480I:
	case GX2_TV_SCAN_MODE_480P:
		videodata->tvRenderMode = GX2_TV_RENDER_MODE_WIDE_480P;
		videodata->tvWidth = 854;
		videodata->tvHeight = 480;
		break;
	case GX2_TV_SCAN_MODE_1080I:
	case GX2_TV_SCAN_MODE_1080P:
		videodata->tvRenderMode = GX2_TV_RENDER_MODE_WIDE_1080P;
		videodata->tvWidth = 1920;
		videodata->tvHeight = 1080;
		break;
	case GX2_TV_SCAN_MODE_720P:
	default:
		videodata->tvRenderMode = GX2_TV_RENDER_MODE_WIDE_720P;
		videodata->tvWidth = 1280;
		videodata->tvHeight = 720;
		break;
	}

	videodata->drcRenderMode = GX2GetSystemDRCScanMode();

	// calculate the scanbuffer sizes
	GX2CalcTVSize(videodata->tvRenderMode, GX2_SURFACE_FORMAT_UNORM_R8_G8_B8_A8, GX2_BUFFERING_MODE_DOUBLE, &videodata->tvScanBufferSize, &unk);
	GX2CalcDRCSize(videodata->drcRenderMode, GX2_SURFACE_FORMAT_UNORM_R8_G8_B8_A8, GX2_BUFFERING_MODE_DOUBLE, &videodata->drcScanBufferSize, &unk);

	// set GX2R allocator for the gfx heap
	GX2RSetAllocator(&WIIU_GfxHeap_GX2RAlloc, &WIIU_GfxHeap_GX2RFree);

	// register callbacks for acquiring and releasing foreground
	ProcUIRegisterCallback(PROCUI_CALLBACK_ACQUIRE, (ProcUICallback) WIIU_ForegroundAcquired, _this, 100);
	ProcUIRegisterCallback(PROCUI_CALLBACK_RELEASE, (ProcUICallback) WIIU_ForegroundReleased, _this, 100);

	running = SDL_TRUE;

	// if this is running, the application is already in foreground so call the callback
	if (WIIU_ForegroundAcquired(_this) != 0) {
		free(videodata->commandBufferPool);
		videodata->commandBufferPool = NULL;
		return SDL_OutOfMemory();
	}

	GX2SetTVScale(videodata->tvWidth, videodata->tvHeight);
	GX2SetDRCScale(DRC_SCREEN_WIDTH, DRC_SCREEN_HEIGHT);

	// add tv display
	SDL_zero(mode);
	mode.format = SDL_PIXELFORMAT_RGBA8888;
	mode.w = videodata->tvWidth;
	mode.h = videodata->tvHeight;
	mode.refresh_rate = 60;
	SDL_AddBasicVideoDisplay(&mode);

	// add drc display
	SDL_zero(mode);
	mode.format = SDL_PIXELFORMAT_RGBA8888;
	mode.w = DRC_SCREEN_WIDTH;
	mode.h = DRC_SCREEN_HEIGHT;
	mode.refresh_rate = 60;
	SDL_AddBasicVideoDisplay(&mode);

	videodata->kbd_init = SDL_WIIU_InitKeyboard(_this);

	return 0;
}

static void WIIU_VideoQuit(_THIS)
{
	WIIU_VideoData *videodata = (WIIU_VideoData *) _this->driverdata;

	if (videodata->handleProcUI) {
		// Put ProcUI into EXIT/shutdown state if user stopped processing events
		// before SDL_QUIT was generated.
		if (ProcUIIsRunning() && !ProcUIInShutdown()) {
			SDL_bool procui_running = SDL_TRUE;
			SYSLaunchMenu();
			while (procui_running) {
				switch (ProcUIProcessMessages(TRUE)) {
				case PROCUI_STATUS_RELEASE_FOREGROUND:
					ProcUIDrawDoneRelease();
					break;
				case PROCUI_STATUS_EXITING:
					procui_running = SDL_FALSE;
					break;
				default:
					;
				}
			}
		}
	}

	// if we're in foreground, destroy foreground data
	if (videodata->hasForeground) {
		WIIU_ForegroundReleased(_this);
	}

	// shutdown GX2 and free command buffer
	GX2Shutdown();

	if (videodata->commandBufferPool) {
		free(videodata->commandBufferPool);
		videodata->commandBufferPool = NULL;
	}

	if (videodata->handleProcUI) {
		ProcUIShutdown();
	}

	if (videodata->kbd_init)
		SDL_WIIU_QuitKeyboard(_this);

	running = SDL_FALSE;
}

static int WIIU_CreateSDLWindow(_THIS, SDL_Window * window)
{
	// focus the window
	SDL_SetMouseFocus(window);
	SDL_SetKeyboardFocus(window);
	return 0;
}

static void WIIU_SetWindowSize(_THIS, SDL_Window * window)
{
}

static void WIIU_DestroyWindow(_THIS, SDL_Window * window)
{
}

static void WIIU_GetDisplayModes(_THIS, SDL_VideoDisplay * display)
{
	// we currently only have one mode per display, which is the current one
	SDL_AddDisplayMode(display, &display->current_mode);
}

static int WIIU_SetDisplayMode(_THIS, SDL_VideoDisplay * display, SDL_DisplayMode * mode)
{
	return 0;
}

static void WIIU_PumpEvents(_THIS)
{
	WIIU_VideoData *videodata = (WIIU_VideoData *) _this->driverdata;

<<<<<<< HEAD
	if (videodata->handleProcUI) {
=======
	if (videodata->handleProcUI && !ProcUIInShutdown()) {
>>>>>>> fe6dc2a7
		if (videodata->enteringBackground) {
			// The previous ProcUIProcessMessages() received a
			// PROCUI_STATUS_RELEASE_FOREGROUND.
			videodata->enteringBackground = SDL_FALSE;
			ProcUIDrawDoneRelease();
		}

		if (ProcUIIsRunning() && !ProcUIInShutdown()) {
			ProcUIStatus status = ProcUIProcessMessages(TRUE);
			switch (status) {
			case PROCUI_STATUS_IN_FOREGROUND:
				videodata->enteringBackground = SDL_FALSE;
				break;
			case PROCUI_STATUS_IN_BACKGROUND:
				break;
			case PROCUI_STATUS_RELEASE_FOREGROUND: {
				SDL_Window* window = _this->windows;
				while (window) {
					// No longer in foreground, window is no longer
					// visible.
					SDL_SendWindowEvent(window, SDL_WINDOWEVENT_HIDDEN, 0, 0);
					window = window->next;
				}
				SDL_SendAppEvent(SDL_APP_WILLENTERBACKGROUND);
				SDL_SendAppEvent(SDL_APP_DIDENTERBACKGROUND);
				// Note: we don't call ProcUIDrawDoneRelease() here to give
				// the application a chance to receive and process the
				// events queued above. The next call to WIIU_PumpEvents()
				// is the one that actually enters the background.
				videodata->enteringBackground = SDL_TRUE;
				break;
			}
			case PROCUI_STATUS_EXITING:
				SDL_SendQuit();
				break;
			}
		}
	}

	SDL_WIIU_PumpKeyboardEvents(_this);
	WIIU_SWKBD_Calc();
}

static void WIIU_DeleteDevice(_THIS)
{
	SDL_free(_this->driverdata);
	SDL_free(_this);
}

static SDL_VideoDevice *WIIU_CreateDevice(void)
{
	SDL_VideoDevice *device;
	WIIU_VideoData *videodata;

	device = (SDL_VideoDevice*) SDL_calloc(1, sizeof(SDL_VideoDevice));
	if(!device) {
		SDL_OutOfMemory();
		return NULL;
	}

	videodata = (WIIU_VideoData*) SDL_calloc(1, sizeof(WIIU_VideoData));
	if(!videodata) {
		SDL_OutOfMemory();
		return NULL;
	}

	device->driverdata = videodata;

	// Setup amount of available displays
	device->num_displays = 0;

	device->VideoInit = WIIU_VideoInit;
	device->VideoQuit = WIIU_VideoQuit;
	device->CreateSDLWindow = WIIU_CreateSDLWindow;
	device->SetWindowSize = WIIU_SetWindowSize;
	device->DestroyWindow = WIIU_DestroyWindow;
	device->GetDisplayModes = WIIU_GetDisplayModes;
	device->SetDisplayMode = WIIU_SetDisplayMode;
	device->PumpEvents = WIIU_PumpEvents;

	device->HasScreenKeyboardSupport = WIIU_SWKBD_HasScreenKeyboardSupport;
	device->ShowScreenKeyboard	 = WIIU_SWKBD_ShowScreenKeyboard;
	device->HideScreenKeyboard	 = WIIU_SWKBD_HideScreenKeyboard;
	device->IsScreenKeyboardShown	 = WIIU_SWKBD_IsScreenKeyboardShown;

	device->free = WIIU_DeleteDevice;

	return device;
}

VideoBootStrap WIIU_bootstrap = {
	"WiiU", "Video driver for Nintendo WiiU",
	WIIU_CreateDevice
};

#endif /* SDL_VIDEO_DRIVER_WIIU */

/*
 * Local Variables:
 * indent-tabs-mode: t
 * tab-width: 8
 * c-basic-offset: 8
 * End:
 */<|MERGE_RESOLUTION|>--- conflicted
+++ resolved
@@ -367,11 +367,7 @@
 {
 	WIIU_VideoData *videodata = (WIIU_VideoData *) _this->driverdata;
 
-<<<<<<< HEAD
-	if (videodata->handleProcUI) {
-=======
 	if (videodata->handleProcUI && !ProcUIInShutdown()) {
->>>>>>> fe6dc2a7
 		if (videodata->enteringBackground) {
 			// The previous ProcUIProcessMessages() received a
 			// PROCUI_STATUS_RELEASE_FOREGROUND.
