// !$*UTF8*$!
{
	archiveVersion = 1;
	classes = {
	};
	objectVersion = 44;
	objects = {

/* Begin PBXAggregateTarget section */
		002D2A9E106C18E700BF972E /* Generate Header Files */ = {
			isa = PBXAggregateTarget;
			buildConfigurationList = 002D2AAA106C198E00BF972E /* Build configuration list for PBXAggregateTarget "Generate Header Files" */;
			buildPhases = (
				002D2AA5106C190C00BF972E /* Run Script to Create SDL_config.h */,
				002D2AA7106C194100BF972E /* Run Script to Create SDL_revision.h */,
			);
			dependencies = (
			);
			name = "Generate Header Files";
			productName = "Generate Header Files";
		};
		0083103F1072EA5700A531F1 /* Generate Doxygen DocSet */ = {
			isa = PBXAggregateTarget;
			buildConfigurationList = 008310471072EAAE00A531F1 /* Build configuration list for PBXAggregateTarget "Generate Doxygen DocSet" */;
			buildPhases = (
				0083103E1072EA5700A531F1 /* ShellScript */,
			);
			dependencies = (
			);
			name = "Generate Doxygen DocSet";
			productName = "Generate Doxygen DocSet";
		};
/* End PBXAggregateTarget section */

/* Begin PBXBuildFile section */
		00162D4609BD1FA90037C8D0 /* SDL_config_macosx.h in Headers */ = {isa = PBXBuildFile; fileRef = 00162D3409BD1FA90037C8D0 /* SDL_config_macosx.h */; };
		00162D4909BD1FA90037C8D0 /* SDL_config.h in Headers */ = {isa = PBXBuildFile; fileRef = 00162D3709BD1FA90037C8D0 /* SDL_config.h */; };
		00162D4A09BD1FA90037C8D0 /* SDL_platform.h in Headers */ = {isa = PBXBuildFile; fileRef = 00162D3809BD1FA90037C8D0 /* SDL_platform.h */; };
		00162D4B09BD1FA90037C8D0 /* SDL_stdinc.h in Headers */ = {isa = PBXBuildFile; fileRef = 00162D3909BD1FA90037C8D0 /* SDL_stdinc.h */; };
		00162D5309BD20DA0037C8D0 /* SDL_syscond.c in Sources */ = {isa = PBXBuildFile; fileRef = 00162D4D09BD20DA0037C8D0 /* SDL_syscond.c */; };
		00162D5409BD20DA0037C8D0 /* SDL_sysmutex.c in Sources */ = {isa = PBXBuildFile; fileRef = 00162D4E09BD20DA0037C8D0 /* SDL_sysmutex.c */; };
		00162D5609BD20DA0037C8D0 /* SDL_syssem.c in Sources */ = {isa = PBXBuildFile; fileRef = 00162D5009BD20DA0037C8D0 /* SDL_syssem.c */; };
		00162D5709BD20DA0037C8D0 /* SDL_systhread.c in Sources */ = {isa = PBXBuildFile; fileRef = 00162D5109BD20DA0037C8D0 /* SDL_systhread.c */; };
		00162D5909BD20DA0037C8D0 /* SDL_syscond.c in Sources */ = {isa = PBXBuildFile; fileRef = 00162D4D09BD20DA0037C8D0 /* SDL_syscond.c */; };
		00162D5A09BD20DA0037C8D0 /* SDL_sysmutex.c in Sources */ = {isa = PBXBuildFile; fileRef = 00162D4E09BD20DA0037C8D0 /* SDL_sysmutex.c */; };
		00162D5B09BD20DA0037C8D0 /* SDL_sysmutex_c.h in Headers */ = {isa = PBXBuildFile; fileRef = 00162D4F09BD20DA0037C8D0 /* SDL_sysmutex_c.h */; };
		00162D5C09BD20DA0037C8D0 /* SDL_syssem.c in Sources */ = {isa = PBXBuildFile; fileRef = 00162D5009BD20DA0037C8D0 /* SDL_syssem.c */; };
		00162D5D09BD20DA0037C8D0 /* SDL_systhread.c in Sources */ = {isa = PBXBuildFile; fileRef = 00162D5109BD20DA0037C8D0 /* SDL_systhread.c */; };
		00162D5E09BD20DA0037C8D0 /* SDL_systhread_c.h in Headers */ = {isa = PBXBuildFile; fileRef = 00162D5209BD20DA0037C8D0 /* SDL_systhread_c.h */; };
		00162D6109BD21010037C8D0 /* SDL_systimer.c in Sources */ = {isa = PBXBuildFile; fileRef = 00162D6009BD21010037C8D0 /* SDL_systimer.c */; };
		00162D6209BD21010037C8D0 /* SDL_systimer.c in Sources */ = {isa = PBXBuildFile; fileRef = 00162D6009BD21010037C8D0 /* SDL_systimer.c */; };
		00162D6B09BD214F0037C8D0 /* SDL_getenv.c in Sources */ = {isa = PBXBuildFile; fileRef = 00162D6509BD214F0037C8D0 /* SDL_getenv.c */; };
		00162D6C09BD214F0037C8D0 /* SDL_malloc.c in Sources */ = {isa = PBXBuildFile; fileRef = 00162D6609BD214F0037C8D0 /* SDL_malloc.c */; };
		00162D6D09BD214F0037C8D0 /* SDL_qsort.c in Sources */ = {isa = PBXBuildFile; fileRef = 00162D6709BD214F0037C8D0 /* SDL_qsort.c */; };
		00162D6E09BD214F0037C8D0 /* SDL_stdlib.c in Sources */ = {isa = PBXBuildFile; fileRef = 00162D6809BD214F0037C8D0 /* SDL_stdlib.c */; };
		00162D6F09BD214F0037C8D0 /* SDL_string.c in Sources */ = {isa = PBXBuildFile; fileRef = 00162D6909BD214F0037C8D0 /* SDL_string.c */; };
		00162D7009BD214F0037C8D0 /* SDL_getenv.c in Sources */ = {isa = PBXBuildFile; fileRef = 00162D6509BD214F0037C8D0 /* SDL_getenv.c */; };
		00162D7109BD214F0037C8D0 /* SDL_malloc.c in Sources */ = {isa = PBXBuildFile; fileRef = 00162D6609BD214F0037C8D0 /* SDL_malloc.c */; };
		00162D7209BD214F0037C8D0 /* SDL_qsort.c in Sources */ = {isa = PBXBuildFile; fileRef = 00162D6709BD214F0037C8D0 /* SDL_qsort.c */; };
		00162D7309BD214F0037C8D0 /* SDL_stdlib.c in Sources */ = {isa = PBXBuildFile; fileRef = 00162D6809BD214F0037C8D0 /* SDL_stdlib.c */; };
		00162D7409BD214F0037C8D0 /* SDL_string.c in Sources */ = {isa = PBXBuildFile; fileRef = 00162D6909BD214F0037C8D0 /* SDL_string.c */; };
		00162DA609BD222F0037C8D0 /* SDL_config_macosx.h in Headers */ = {isa = PBXBuildFile; fileRef = 00162D3409BD1FA90037C8D0 /* SDL_config_macosx.h */; settings = {ATTRIBUTES = (Public, ); }; };
		00162DA909BD222F0037C8D0 /* SDL_config.h in Headers */ = {isa = PBXBuildFile; fileRef = 00162D3709BD1FA90037C8D0 /* SDL_config.h */; settings = {ATTRIBUTES = (Public, ); }; };
		00162DAA09BD222F0037C8D0 /* SDL_platform.h in Headers */ = {isa = PBXBuildFile; fileRef = 00162D3809BD1FA90037C8D0 /* SDL_platform.h */; settings = {ATTRIBUTES = (Public, ); }; };
		00162DAB09BD222F0037C8D0 /* SDL_stdinc.h in Headers */ = {isa = PBXBuildFile; fileRef = 00162D3909BD1FA90037C8D0 /* SDL_stdinc.h */; settings = {ATTRIBUTES = (Public, ); }; };
		00162DAC09BD222F0037C8D0 /* begin_code.h in Headers */ = {isa = PBXBuildFile; fileRef = 0C5AF5E501191D2B7F000001 /* begin_code.h */; settings = {ATTRIBUTES = (Public, ); }; };
		00162DAD09BD222F0037C8D0 /* close_code.h in Headers */ = {isa = PBXBuildFile; fileRef = 0C5AF5E601191D2B7F000001 /* close_code.h */; settings = {ATTRIBUTES = (Public, ); }; };
		00162DAF09BD222F0037C8D0 /* SDL_audio.h in Headers */ = {isa = PBXBuildFile; fileRef = 0C5AF5E801191D2B7F000001 /* SDL_audio.h */; settings = {ATTRIBUTES = (Public, ); }; };
		00162DB209BD222F0037C8D0 /* SDL_copying.h in Headers */ = {isa = PBXBuildFile; fileRef = 0C5AF5EB01191D2B7F000001 /* SDL_copying.h */; settings = {ATTRIBUTES = (Public, ); }; };
		00162DB309BD222F0037C8D0 /* SDL_cpuinfo.h in Headers */ = {isa = PBXBuildFile; fileRef = B2CF8DC405C444E400E5DC7F /* SDL_cpuinfo.h */; settings = {ATTRIBUTES = (Public, ); }; };
		00162DB409BD222F0037C8D0 /* SDL_endian.h in Headers */ = {isa = PBXBuildFile; fileRef = 0C5AF5EC01191D2B7F000001 /* SDL_endian.h */; settings = {ATTRIBUTES = (Public, ); }; };
		00162DB509BD222F0037C8D0 /* SDL_error.h in Headers */ = {isa = PBXBuildFile; fileRef = 0C5AF5ED01191D2B7F000001 /* SDL_error.h */; settings = {ATTRIBUTES = (Public, ); }; };
		00162DB609BD222F0037C8D0 /* SDL_events.h in Headers */ = {isa = PBXBuildFile; fileRef = 0C5AF5EE01191D2B7F000001 /* SDL_events.h */; settings = {ATTRIBUTES = (Public, ); }; };
		00162DB809BD222F0037C8D0 /* SDL_joystick.h in Headers */ = {isa = PBXBuildFile; fileRef = 0C5AF5F001191D2B7F000001 /* SDL_joystick.h */; settings = {ATTRIBUTES = (Public, ); }; };
		00162DB909BD222F0037C8D0 /* SDL_keyboard.h in Headers */ = {isa = PBXBuildFile; fileRef = 0C5AF5F101191D2B7F000001 /* SDL_keyboard.h */; settings = {ATTRIBUTES = (Public, ); }; };
		00162DBA09BD222F0037C8D0 /* SDL_keysym.h in Headers */ = {isa = PBXBuildFile; fileRef = 0C5AF5F201191D2B7F000001 /* SDL_keysym.h */; settings = {ATTRIBUTES = (Public, ); }; };
		00162DBB09BD222F0037C8D0 /* SDL_loadso.h in Headers */ = {isa = PBXBuildFile; fileRef = B29A290D04E5B28700A80002 /* SDL_loadso.h */; settings = {ATTRIBUTES = (Public, ); }; };
		00162DBC09BD222F0037C8D0 /* SDL_main.h in Headers */ = {isa = PBXBuildFile; fileRef = 0C5AF5F301191D2B7F000001 /* SDL_main.h */; settings = {ATTRIBUTES = (Public, ); }; };
		00162DBD09BD222F0037C8D0 /* SDL_mouse.h in Headers */ = {isa = PBXBuildFile; fileRef = 0C5AF5F401191D2B7F000001 /* SDL_mouse.h */; settings = {ATTRIBUTES = (Public, ); }; };
		00162DBE09BD222F0037C8D0 /* SDL_mutex.h in Headers */ = {isa = PBXBuildFile; fileRef = 0C5AF5F501191D2B7F000001 /* SDL_mutex.h */; settings = {ATTRIBUTES = (Public, ); }; };
		00162DBF09BD222F0037C8D0 /* SDL_name.h in Headers */ = {isa = PBXBuildFile; fileRef = B2CF8DC705C4450500E5DC7F /* SDL_name.h */; settings = {ATTRIBUTES = (Public, ); }; };
		00162DC009BD222F0037C8D0 /* SDL_opengl.h in Headers */ = {isa = PBXBuildFile; fileRef = 0C5AF5F601191D2B7F000001 /* SDL_opengl.h */; settings = {ATTRIBUTES = (Public, ); }; };
		00162DC109BD222F0037C8D0 /* SDL_quit.h in Headers */ = {isa = PBXBuildFile; fileRef = 0C5AF5F701191D2B7F000001 /* SDL_quit.h */; settings = {ATTRIBUTES = (Public, ); }; };
		00162DC209BD222F0037C8D0 /* SDL_rwops.h in Headers */ = {isa = PBXBuildFile; fileRef = 0C5AF5F801191D2B7F000001 /* SDL_rwops.h */; settings = {ATTRIBUTES = (Public, ); }; };
		00162DC309BD222F0037C8D0 /* SDL_syswm.h in Headers */ = {isa = PBXBuildFile; fileRef = 0C5AF5F901191D2B7F000001 /* SDL_syswm.h */; settings = {ATTRIBUTES = (Public, ); }; };
		00162DC409BD222F0037C8D0 /* SDL_thread.h in Headers */ = {isa = PBXBuildFile; fileRef = 0C5AF5FA01191D2B7F000001 /* SDL_thread.h */; settings = {ATTRIBUTES = (Public, ); }; };
		00162DC509BD222F0037C8D0 /* SDL_timer.h in Headers */ = {isa = PBXBuildFile; fileRef = 0C5AF5FB01191D2B7F000001 /* SDL_timer.h */; settings = {ATTRIBUTES = (Public, ); }; };
		00162DC609BD222F0037C8D0 /* SDL_types.h in Headers */ = {isa = PBXBuildFile; fileRef = 0C5AF5FC01191D2B7F000001 /* SDL_types.h */; settings = {ATTRIBUTES = (Public, ); }; };
		00162DC709BD222F0037C8D0 /* SDL_version.h in Headers */ = {isa = PBXBuildFile; fileRef = 0C5AF5FD01191D2B7F000001 /* SDL_version.h */; settings = {ATTRIBUTES = (Public, ); }; };
		00162DC809BD222F0037C8D0 /* SDL_video.h in Headers */ = {isa = PBXBuildFile; fileRef = 0C5AF5FE01191D2B7F000001 /* SDL_video.h */; settings = {ATTRIBUTES = (Public, ); }; };
		00162DC909BD222F0037C8D0 /* SDL.h in Headers */ = {isa = PBXBuildFile; fileRef = 0C5AF5FF01191D2B7F000001 /* SDL.h */; settings = {ATTRIBUTES = (Public, ); }; };
		00162E6809BD27300037C8D0 /* SDL_mixer_MMX.c in Sources */ = {isa = PBXBuildFile; fileRef = 00B7E61F097F2D9E00826121 /* SDL_mixer_MMX.c */; };
		00162E6A09BD27360037C8D0 /* SDL_mixer_MMX.c in Sources */ = {isa = PBXBuildFile; fileRef = 00B7E61F097F2D9E00826121 /* SDL_mixer_MMX.c */; };
		00162E6B09BD27370037C8D0 /* SDL_mixer_MMX.h in Headers */ = {isa = PBXBuildFile; fileRef = 00B7E620097F2D9E00826121 /* SDL_mixer_MMX.h */; };
		001798CC10743B9F00F5D044 /* SDL_syspower.c in Sources */ = {isa = PBXBuildFile; fileRef = 001798C410743B9F00F5D044 /* SDL_syspower.c */; };
		001798CE10743B9F00F5D044 /* SDL_power.c in Sources */ = {isa = PBXBuildFile; fileRef = 001798C710743B9F00F5D044 /* SDL_power.c */; };
		001798D210743B9F00F5D044 /* SDL_syspower.c in Sources */ = {isa = PBXBuildFile; fileRef = 001798C410743B9F00F5D044 /* SDL_syspower.c */; };
		001798D410743B9F00F5D044 /* SDL_power.c in Sources */ = {isa = PBXBuildFile; fileRef = 001798C710743B9F00F5D044 /* SDL_power.c */; };
		001E39EE1196F75000A3F5B8 /* TestSupportRWops_Cocoa.m in Sources */ = {isa = PBXBuildFile; fileRef = 001E39EC1196F75000A3F5B8 /* TestSupportRWops_Cocoa.m */; };
		002F328609CA049100EBEB88 /* SDL_iconv.c in Sources */ = {isa = PBXBuildFile; fileRef = 002F328509CA049100EBEB88 /* SDL_iconv.c */; };
		002F328709CA049100EBEB88 /* SDL_iconv.c in Sources */ = {isa = PBXBuildFile; fileRef = 002F328509CA049100EBEB88 /* SDL_iconv.c */; };
		002F32D709CA0BE700EBEB88 /* SDL_diskaudio.c in Sources */ = {isa = PBXBuildFile; fileRef = 002F32D409CA0BE700EBEB88 /* SDL_diskaudio.c */; };
		002F32D909CA0BE700EBEB88 /* SDL_diskaudio.c in Sources */ = {isa = PBXBuildFile; fileRef = 002F32D409CA0BE700EBEB88 /* SDL_diskaudio.c */; };
		002F32DA09CA0BE700EBEB88 /* SDL_diskaudio.h in Headers */ = {isa = PBXBuildFile; fileRef = 002F32D509CA0BE700EBEB88 /* SDL_diskaudio.h */; };
		002F32E509CA0BF600EBEB88 /* SDL_dummyaudio.c in Sources */ = {isa = PBXBuildFile; fileRef = 002F32E209CA0BF600EBEB88 /* SDL_dummyaudio.c */; };
		002F32E709CA0BF600EBEB88 /* SDL_dummyaudio.c in Sources */ = {isa = PBXBuildFile; fileRef = 002F32E209CA0BF600EBEB88 /* SDL_dummyaudio.c */; };
		002F32E809CA0BF600EBEB88 /* SDL_dummyaudio.h in Headers */ = {isa = PBXBuildFile; fileRef = 002F32E309CA0BF600EBEB88 /* SDL_dummyaudio.h */; };
		006E94A3119511A1001DE610 /* icon.bmp in Resources */ = {isa = PBXBuildFile; fileRef = 006E949C119511A1001DE610 /* icon.bmp */; };
		006E94A4119511A1001DE610 /* moose.dat in Resources */ = {isa = PBXBuildFile; fileRef = 006E949D119511A1001DE610 /* moose.dat */; };
		006E94A5119511A1001DE610 /* picture.xbm in Resources */ = {isa = PBXBuildFile; fileRef = 006E949E119511A1001DE610 /* picture.xbm */; };
		006E94A6119511A1001DE610 /* sail.bmp in Resources */ = {isa = PBXBuildFile; fileRef = 006E949F119511A1001DE610 /* sail.bmp */; };
		006E94A7119511A1001DE610 /* sample.bmp in Resources */ = {isa = PBXBuildFile; fileRef = 006E94A0119511A1001DE610 /* sample.bmp */; };
		006E94A8119511A1001DE610 /* sample.wav in Resources */ = {isa = PBXBuildFile; fileRef = 006E94A1119511A1001DE610 /* sample.wav */; };
		006E94A9119511A1001DE610 /* utf8.txt in Resources */ = {isa = PBXBuildFile; fileRef = 006E94A2119511A1001DE610 /* utf8.txt */; };
		006E94BC11951217001DE610 /* read in Copy rwops */ = {isa = PBXBuildFile; fileRef = 00D8DA121195093100638393 /* read */; };
		006E94EF11951255001DE610 /* SDL.framework in Frameworks */ = {isa = PBXBuildFile; fileRef = BECDF66C0761BA81005FE872 /* SDL.framework */; };
		006E94F01195125B001DE610 /* SDL.framework in Copy Frameworks */ = {isa = PBXBuildFile; fileRef = BECDF66C0761BA81005FE872 /* SDL.framework */; };
		006E95B011952992001DE610 /* SDL_rwopsbundlesupport.h in Headers */ = {isa = PBXBuildFile; fileRef = 006E95AE11952992001DE610 /* SDL_rwopsbundlesupport.h */; };
		006E95B111952992001DE610 /* SDL_rwopsbundlesupport.m in Sources */ = {isa = PBXBuildFile; fileRef = 006E95AF11952992001DE610 /* SDL_rwopsbundlesupport.m */; };
		006E95B211952992001DE610 /* SDL_rwopsbundlesupport.h in Headers */ = {isa = PBXBuildFile; fileRef = 006E95AE11952992001DE610 /* SDL_rwopsbundlesupport.h */; };
		006E95B311952992001DE610 /* SDL_rwopsbundlesupport.m in Sources */ = {isa = PBXBuildFile; fileRef = 006E95AF11952992001DE610 /* SDL_rwopsbundlesupport.m */; };
		007317A20858DECD00B2BC32 /* AudioToolbox.framework in Frameworks */ = {isa = PBXBuildFile; fileRef = 0073179B0858DECD00B2BC32 /* AudioToolbox.framework */; };
		007317A30858DECD00B2BC32 /* AudioUnit.framework in Frameworks */ = {isa = PBXBuildFile; fileRef = 0073179C0858DECD00B2BC32 /* AudioUnit.framework */; };
		007317A40858DECD00B2BC32 /* Cocoa.framework in Frameworks */ = {isa = PBXBuildFile; fileRef = 0073179D0858DECD00B2BC32 /* Cocoa.framework */; };
		007317A50858DECD00B2BC32 /* CoreAudio.framework in Frameworks */ = {isa = PBXBuildFile; fileRef = 0073179E0858DECD00B2BC32 /* CoreAudio.framework */; };
		007317A60858DECD00B2BC32 /* IOKit.framework in Frameworks */ = {isa = PBXBuildFile; fileRef = 0073179F0858DECD00B2BC32 /* IOKit.framework */; };
		007317A70858DECD00B2BC32 /* OpenGL.framework in Frameworks */ = {isa = PBXBuildFile; fileRef = 007317A00858DECD00B2BC32 /* OpenGL.framework */; };
		007317A90858DECD00B2BC32 /* AudioToolbox.framework in Frameworks */ = {isa = PBXBuildFile; fileRef = 0073179B0858DECD00B2BC32 /* AudioToolbox.framework */; };
		007317AA0858DECD00B2BC32 /* AudioUnit.framework in Frameworks */ = {isa = PBXBuildFile; fileRef = 0073179C0858DECD00B2BC32 /* AudioUnit.framework */; };
		007317AB0858DECD00B2BC32 /* Cocoa.framework in Frameworks */ = {isa = PBXBuildFile; fileRef = 0073179D0858DECD00B2BC32 /* Cocoa.framework */; };
		007317AC0858DECD00B2BC32 /* CoreAudio.framework in Frameworks */ = {isa = PBXBuildFile; fileRef = 0073179E0858DECD00B2BC32 /* CoreAudio.framework */; };
		007317AD0858DECD00B2BC32 /* IOKit.framework in Frameworks */ = {isa = PBXBuildFile; fileRef = 0073179F0858DECD00B2BC32 /* IOKit.framework */; };
		007317AE0858DECD00B2BC32 /* OpenGL.framework in Frameworks */ = {isa = PBXBuildFile; fileRef = 007317A00858DECD00B2BC32 /* OpenGL.framework */; };
		007317C30858E15000B2BC32 /* Carbon.framework in Frameworks */ = {isa = PBXBuildFile; fileRef = 007317C10858E15000B2BC32 /* Carbon.framework */; };
		00A6EBDA1078D569001EEA06 /* SDL_revision.h in Headers */ = {isa = PBXBuildFile; fileRef = 00A6EBD91078D569001EEA06 /* SDL_revision.h */; settings = {ATTRIBUTES = (Public, ); }; };
		00A6EBDB1078D569001EEA06 /* SDL_revision.h in Headers */ = {isa = PBXBuildFile; fileRef = 00A6EBD91078D569001EEA06 /* SDL_revision.h */; };
		00CFA682106B44CE00758660 /* SDL_atomic.h in Headers */ = {isa = PBXBuildFile; fileRef = 00CFA67A106B44CE00758660 /* SDL_atomic.h */; settings = {ATTRIBUTES = (Public, ); }; };
		00CFA683106B44CE00758660 /* SDL_compat.h in Headers */ = {isa = PBXBuildFile; fileRef = 00CFA67B106B44CE00758660 /* SDL_compat.h */; settings = {ATTRIBUTES = (Public, ); }; };
		00CFA684106B44CE00758660 /* SDL_haptic.h in Headers */ = {isa = PBXBuildFile; fileRef = 00CFA67C106B44CE00758660 /* SDL_haptic.h */; settings = {ATTRIBUTES = (Public, ); }; };
		00CFA685106B44CE00758660 /* SDL_pixels.h in Headers */ = {isa = PBXBuildFile; fileRef = 00CFA67D106B44CE00758660 /* SDL_pixels.h */; settings = {ATTRIBUTES = (Public, ); }; };
		00CFA686106B44CE00758660 /* SDL_power.h in Headers */ = {isa = PBXBuildFile; fileRef = 00CFA67E106B44CE00758660 /* SDL_power.h */; settings = {ATTRIBUTES = (Public, ); }; };
		00CFA687106B44CE00758660 /* SDL_rect.h in Headers */ = {isa = PBXBuildFile; fileRef = 00CFA67F106B44CE00758660 /* SDL_rect.h */; settings = {ATTRIBUTES = (Public, ); }; };
		00CFA688106B44CE00758660 /* SDL_scancode.h in Headers */ = {isa = PBXBuildFile; fileRef = 00CFA680106B44CE00758660 /* SDL_scancode.h */; settings = {ATTRIBUTES = (Public, ); }; };
		00CFA689106B44CE00758660 /* SDL_surface.h in Headers */ = {isa = PBXBuildFile; fileRef = 00CFA681106B44CE00758660 /* SDL_surface.h */; settings = {ATTRIBUTES = (Public, ); }; };
		00CFA68A106B44CE00758660 /* SDL_atomic.h in Headers */ = {isa = PBXBuildFile; fileRef = 00CFA67A106B44CE00758660 /* SDL_atomic.h */; };
		00CFA68B106B44CE00758660 /* SDL_compat.h in Headers */ = {isa = PBXBuildFile; fileRef = 00CFA67B106B44CE00758660 /* SDL_compat.h */; };
		00CFA68C106B44CE00758660 /* SDL_haptic.h in Headers */ = {isa = PBXBuildFile; fileRef = 00CFA67C106B44CE00758660 /* SDL_haptic.h */; };
		00CFA68D106B44CE00758660 /* SDL_pixels.h in Headers */ = {isa = PBXBuildFile; fileRef = 00CFA67D106B44CE00758660 /* SDL_pixels.h */; };
		00CFA68E106B44CE00758660 /* SDL_power.h in Headers */ = {isa = PBXBuildFile; fileRef = 00CFA67E106B44CE00758660 /* SDL_power.h */; };
		00CFA68F106B44CE00758660 /* SDL_rect.h in Headers */ = {isa = PBXBuildFile; fileRef = 00CFA67F106B44CE00758660 /* SDL_rect.h */; };
		00CFA690106B44CE00758660 /* SDL_scancode.h in Headers */ = {isa = PBXBuildFile; fileRef = 00CFA680106B44CE00758660 /* SDL_scancode.h */; };
		00CFA691106B44CE00758660 /* SDL_surface.h in Headers */ = {isa = PBXBuildFile; fileRef = 00CFA681106B44CE00758660 /* SDL_surface.h */; };
		00CFA6A8106B467B00758660 /* SDL_atomic.c in Sources */ = {isa = PBXBuildFile; fileRef = 00CFA6A1106B467B00758660 /* SDL_atomic.c */; };
		00CFA6AD106B467B00758660 /* SDL_atomic.c in Sources */ = {isa = PBXBuildFile; fileRef = 00CFA6A1106B467B00758660 /* SDL_atomic.c */; };
		00CFA6B6106B46E500758660 /* SDL_audio_c.h in Headers */ = {isa = PBXBuildFile; fileRef = 00CFA6B0106B46E500758660 /* SDL_audio_c.h */; };
		00CFA6B7106B46E500758660 /* SDL_audiodev_c.h in Headers */ = {isa = PBXBuildFile; fileRef = 00CFA6B1106B46E500758660 /* SDL_audiodev_c.h */; };
		00CFA6B8106B46E500758660 /* SDL_audiomem.h in Headers */ = {isa = PBXBuildFile; fileRef = 00CFA6B2106B46E500758660 /* SDL_audiomem.h */; };
		00CFA6B9106B46E500758660 /* SDL_audiotypecvt.c in Sources */ = {isa = PBXBuildFile; fileRef = 00CFA6B3106B46E500758660 /* SDL_audiotypecvt.c */; };
		00CFA6BA106B46E500758660 /* SDL_sysaudio.h in Headers */ = {isa = PBXBuildFile; fileRef = 00CFA6B4106B46E500758660 /* SDL_sysaudio.h */; };
		00CFA6BB106B46E500758660 /* SDL_wave.h in Headers */ = {isa = PBXBuildFile; fileRef = 00CFA6B5106B46E500758660 /* SDL_wave.h */; };
		00CFA6BC106B46E500758660 /* SDL_audio_c.h in Headers */ = {isa = PBXBuildFile; fileRef = 00CFA6B0106B46E500758660 /* SDL_audio_c.h */; };
		00CFA6BD106B46E500758660 /* SDL_audiodev_c.h in Headers */ = {isa = PBXBuildFile; fileRef = 00CFA6B1106B46E500758660 /* SDL_audiodev_c.h */; };
		00CFA6BE106B46E500758660 /* SDL_audiomem.h in Headers */ = {isa = PBXBuildFile; fileRef = 00CFA6B2106B46E500758660 /* SDL_audiomem.h */; };
		00CFA6BF106B46E500758660 /* SDL_audiotypecvt.c in Sources */ = {isa = PBXBuildFile; fileRef = 00CFA6B3106B46E500758660 /* SDL_audiotypecvt.c */; };
		00CFA6C0106B46E500758660 /* SDL_sysaudio.h in Headers */ = {isa = PBXBuildFile; fileRef = 00CFA6B4106B46E500758660 /* SDL_sysaudio.h */; };
		00CFA6C1106B46E500758660 /* SDL_wave.h in Headers */ = {isa = PBXBuildFile; fileRef = 00CFA6B5106B46E500758660 /* SDL_wave.h */; };
		00CFA6C8106B480800758660 /* SDL_events_c.h in Headers */ = {isa = PBXBuildFile; fileRef = 00CFA6C2106B480800758660 /* SDL_events_c.h */; };
		00CFA6C9106B480800758660 /* SDL_keyboard_c.h in Headers */ = {isa = PBXBuildFile; fileRef = 00CFA6C3106B480800758660 /* SDL_keyboard_c.h */; };
		00CFA6CA106B480800758660 /* SDL_mouse_c.h in Headers */ = {isa = PBXBuildFile; fileRef = 00CFA6C4106B480800758660 /* SDL_mouse_c.h */; };
		00CFA6CB106B480800758660 /* SDL_sysevents.h in Headers */ = {isa = PBXBuildFile; fileRef = 00CFA6C5106B480800758660 /* SDL_sysevents.h */; };
		00CFA6CC106B480800758660 /* SDL_windowevents_c.h in Headers */ = {isa = PBXBuildFile; fileRef = 00CFA6C6106B480800758660 /* SDL_windowevents_c.h */; };
		00CFA6CD106B480800758660 /* SDL_windowevents.c in Sources */ = {isa = PBXBuildFile; fileRef = 00CFA6C7106B480800758660 /* SDL_windowevents.c */; };
		00CFA6CE106B480800758660 /* SDL_events_c.h in Headers */ = {isa = PBXBuildFile; fileRef = 00CFA6C2106B480800758660 /* SDL_events_c.h */; };
		00CFA6CF106B480800758660 /* SDL_keyboard_c.h in Headers */ = {isa = PBXBuildFile; fileRef = 00CFA6C3106B480800758660 /* SDL_keyboard_c.h */; };
		00CFA6D0106B480800758660 /* SDL_mouse_c.h in Headers */ = {isa = PBXBuildFile; fileRef = 00CFA6C4106B480800758660 /* SDL_mouse_c.h */; };
		00CFA6D1106B480800758660 /* SDL_sysevents.h in Headers */ = {isa = PBXBuildFile; fileRef = 00CFA6C5106B480800758660 /* SDL_sysevents.h */; };
		00CFA6D2106B480800758660 /* SDL_windowevents_c.h in Headers */ = {isa = PBXBuildFile; fileRef = 00CFA6C6106B480800758660 /* SDL_windowevents_c.h */; };
		00CFA6D3106B480800758660 /* SDL_windowevents.c in Sources */ = {isa = PBXBuildFile; fileRef = 00CFA6C7106B480800758660 /* SDL_windowevents.c */; };
		00CFA6EC106B48D800758660 /* SDL_syshaptic.c in Sources */ = {isa = PBXBuildFile; fileRef = 00CFA6E1106B48D800758660 /* SDL_syshaptic.c */; };
		00CFA6F0106B48D800758660 /* SDL_haptic.c in Sources */ = {isa = PBXBuildFile; fileRef = 00CFA6E8106B48D800758660 /* SDL_haptic.c */; };
		00CFA6F1106B48D800758660 /* SDL_syshaptic.h in Headers */ = {isa = PBXBuildFile; fileRef = 00CFA6E9106B48D800758660 /* SDL_syshaptic.h */; };
		00CFA6F3106B48D800758660 /* SDL_syshaptic.c in Sources */ = {isa = PBXBuildFile; fileRef = 00CFA6E1106B48D800758660 /* SDL_syshaptic.c */; };
		00CFA6F7106B48D800758660 /* SDL_haptic.c in Sources */ = {isa = PBXBuildFile; fileRef = 00CFA6E8106B48D800758660 /* SDL_haptic.c */; };
		00CFA6F8106B48D800758660 /* SDL_syshaptic.h in Headers */ = {isa = PBXBuildFile; fileRef = 00CFA6E9106B48D800758660 /* SDL_syshaptic.h */; };
		00CFA6FD106B493800758660 /* SDL_compat.c in Sources */ = {isa = PBXBuildFile; fileRef = 00CFA6FA106B493800758660 /* SDL_compat.c */; };
		00CFA6FE106B493800758660 /* SDL_error_c.h in Headers */ = {isa = PBXBuildFile; fileRef = 00CFA6FB106B493800758660 /* SDL_error_c.h */; };
		00CFA6FF106B493800758660 /* SDL_fatal.h in Headers */ = {isa = PBXBuildFile; fileRef = 00CFA6FC106B493800758660 /* SDL_fatal.h */; };
		00CFA700106B493800758660 /* SDL_compat.c in Sources */ = {isa = PBXBuildFile; fileRef = 00CFA6FA106B493800758660 /* SDL_compat.c */; };
		00CFA701106B493800758660 /* SDL_error_c.h in Headers */ = {isa = PBXBuildFile; fileRef = 00CFA6FB106B493800758660 /* SDL_error_c.h */; };
		00CFA702106B493800758660 /* SDL_fatal.h in Headers */ = {isa = PBXBuildFile; fileRef = 00CFA6FC106B493800758660 /* SDL_fatal.h */; };
		00CFA757106B498B00758660 /* SDL_cocoaevents.h in Headers */ = {isa = PBXBuildFile; fileRef = 00CFA704106B498A00758660 /* SDL_cocoaevents.h */; };
		00CFA758106B498B00758660 /* SDL_cocoaevents.m in Sources */ = {isa = PBXBuildFile; fileRef = 00CFA705106B498A00758660 /* SDL_cocoaevents.m */; };
		00CFA759106B498B00758660 /* SDL_cocoakeyboard.h in Headers */ = {isa = PBXBuildFile; fileRef = 00CFA706106B498A00758660 /* SDL_cocoakeyboard.h */; };
		00CFA75A106B498B00758660 /* SDL_cocoakeyboard.m in Sources */ = {isa = PBXBuildFile; fileRef = 00CFA707106B498A00758660 /* SDL_cocoakeyboard.m */; };
		00CFA75B106B498B00758660 /* SDL_cocoamodes.h in Headers */ = {isa = PBXBuildFile; fileRef = 00CFA708106B498A00758660 /* SDL_cocoamodes.h */; };
		00CFA75C106B498B00758660 /* SDL_cocoamodes.m in Sources */ = {isa = PBXBuildFile; fileRef = 00CFA709106B498A00758660 /* SDL_cocoamodes.m */; };
		00CFA75D106B498B00758660 /* SDL_cocoamouse.h in Headers */ = {isa = PBXBuildFile; fileRef = 00CFA70A106B498A00758660 /* SDL_cocoamouse.h */; };
		00CFA75E106B498B00758660 /* SDL_cocoamouse.m in Sources */ = {isa = PBXBuildFile; fileRef = 00CFA70B106B498A00758660 /* SDL_cocoamouse.m */; };
		00CFA75F106B498B00758660 /* SDL_cocoaopengl.h in Headers */ = {isa = PBXBuildFile; fileRef = 00CFA70C106B498A00758660 /* SDL_cocoaopengl.h */; };
		00CFA760106B498B00758660 /* SDL_cocoaopengl.m in Sources */ = {isa = PBXBuildFile; fileRef = 00CFA70D106B498A00758660 /* SDL_cocoaopengl.m */; };
		00CFA761106B498B00758660 /* SDL_cocoavideo.h in Headers */ = {isa = PBXBuildFile; fileRef = 00CFA70E106B498A00758660 /* SDL_cocoavideo.h */; };
		00CFA762106B498B00758660 /* SDL_cocoavideo.m in Sources */ = {isa = PBXBuildFile; fileRef = 00CFA70F106B498A00758660 /* SDL_cocoavideo.m */; };
		00CFA763106B498B00758660 /* SDL_cocoawindow.h in Headers */ = {isa = PBXBuildFile; fileRef = 00CFA710106B498A00758660 /* SDL_cocoawindow.h */; };
		00CFA764106B498B00758660 /* SDL_cocoawindow.m in Sources */ = {isa = PBXBuildFile; fileRef = 00CFA711106B498A00758660 /* SDL_cocoawindow.m */; };
		00CFA765106B498B00758660 /* SDL_nullevents.c in Sources */ = {isa = PBXBuildFile; fileRef = 00CFA713106B498A00758660 /* SDL_nullevents.c */; };
		00CFA766106B498B00758660 /* SDL_nullevents_c.h in Headers */ = {isa = PBXBuildFile; fileRef = 00CFA714106B498A00758660 /* SDL_nullevents_c.h */; };
		00CFA767106B498B00758660 /* SDL_nullrender.c in Sources */ = {isa = PBXBuildFile; fileRef = 00CFA715106B498A00758660 /* SDL_nullrender.c */; };
		00CFA768106B498B00758660 /* SDL_nullrender_c.h in Headers */ = {isa = PBXBuildFile; fileRef = 00CFA716106B498A00758660 /* SDL_nullrender_c.h */; };
		00CFA769106B498B00758660 /* SDL_nullvideo.c in Sources */ = {isa = PBXBuildFile; fileRef = 00CFA717106B498A00758660 /* SDL_nullvideo.c */; };
		00CFA76A106B498B00758660 /* SDL_nullvideo.h in Headers */ = {isa = PBXBuildFile; fileRef = 00CFA718106B498B00758660 /* SDL_nullvideo.h */; };
		00CFA76B106B498B00758660 /* imKStoUCS.c in Sources */ = {isa = PBXBuildFile; fileRef = 00CFA71A106B498B00758660 /* imKStoUCS.c */; };
		00CFA76C106B498B00758660 /* imKStoUCS.h in Headers */ = {isa = PBXBuildFile; fileRef = 00CFA71B106B498B00758660 /* imKStoUCS.h */; };
		00CFA76D106B498B00758660 /* SDL_x11dyn.c in Sources */ = {isa = PBXBuildFile; fileRef = 00CFA71C106B498B00758660 /* SDL_x11dyn.c */; };
		00CFA76E106B498B00758660 /* SDL_x11dyn.h in Headers */ = {isa = PBXBuildFile; fileRef = 00CFA71D106B498B00758660 /* SDL_x11dyn.h */; };
		00CFA76F106B498B00758660 /* SDL_x11events.c in Sources */ = {isa = PBXBuildFile; fileRef = 00CFA71E106B498B00758660 /* SDL_x11events.c */; };
		00CFA770106B498B00758660 /* SDL_x11events.h in Headers */ = {isa = PBXBuildFile; fileRef = 00CFA71F106B498B00758660 /* SDL_x11events.h */; };
		00CFA771106B498B00758660 /* SDL_x11gamma.c in Sources */ = {isa = PBXBuildFile; fileRef = 00CFA720106B498B00758660 /* SDL_x11gamma.c */; };
		00CFA772106B498B00758660 /* SDL_x11gamma.h in Headers */ = {isa = PBXBuildFile; fileRef = 00CFA721106B498B00758660 /* SDL_x11gamma.h */; };
		00CFA773106B498B00758660 /* SDL_x11keyboard.c in Sources */ = {isa = PBXBuildFile; fileRef = 00CFA722106B498B00758660 /* SDL_x11keyboard.c */; };
		00CFA774106B498B00758660 /* SDL_x11keyboard.h in Headers */ = {isa = PBXBuildFile; fileRef = 00CFA723106B498B00758660 /* SDL_x11keyboard.h */; };
		00CFA775106B498B00758660 /* SDL_x11modes.c in Sources */ = {isa = PBXBuildFile; fileRef = 00CFA724106B498B00758660 /* SDL_x11modes.c */; };
		00CFA776106B498B00758660 /* SDL_x11modes.h in Headers */ = {isa = PBXBuildFile; fileRef = 00CFA725106B498B00758660 /* SDL_x11modes.h */; };
		00CFA777106B498B00758660 /* SDL_x11mouse.c in Sources */ = {isa = PBXBuildFile; fileRef = 00CFA726106B498B00758660 /* SDL_x11mouse.c */; };
		00CFA778106B498B00758660 /* SDL_x11mouse.h in Headers */ = {isa = PBXBuildFile; fileRef = 00CFA727106B498B00758660 /* SDL_x11mouse.h */; };
		00CFA779106B498B00758660 /* SDL_x11opengl.c in Sources */ = {isa = PBXBuildFile; fileRef = 00CFA728106B498B00758660 /* SDL_x11opengl.c */; };
		00CFA77A106B498B00758660 /* SDL_x11opengl.h in Headers */ = {isa = PBXBuildFile; fileRef = 00CFA729106B498B00758660 /* SDL_x11opengl.h */; };
		00CFA77B106B498B00758660 /* SDL_x11opengles.c in Sources */ = {isa = PBXBuildFile; fileRef = 00CFA72A106B498B00758660 /* SDL_x11opengles.c */; };
		00CFA77C106B498B00758660 /* SDL_x11opengles.h in Headers */ = {isa = PBXBuildFile; fileRef = 00CFA72B106B498B00758660 /* SDL_x11opengles.h */; };
		00CFA77D106B498B00758660 /* SDL_x11render.c in Sources */ = {isa = PBXBuildFile; fileRef = 00CFA72C106B498B00758660 /* SDL_x11render.c */; };
		00CFA77E106B498B00758660 /* SDL_x11render.h in Headers */ = {isa = PBXBuildFile; fileRef = 00CFA72D106B498B00758660 /* SDL_x11render.h */; };
		00CFA77F106B498B00758660 /* SDL_x11sym.h in Headers */ = {isa = PBXBuildFile; fileRef = 00CFA72E106B498B00758660 /* SDL_x11sym.h */; };
		00CFA780106B498B00758660 /* SDL_x11video.c in Sources */ = {isa = PBXBuildFile; fileRef = 00CFA72F106B498B00758660 /* SDL_x11video.c */; };
		00CFA781106B498B00758660 /* SDL_x11video.h in Headers */ = {isa = PBXBuildFile; fileRef = 00CFA730106B498B00758660 /* SDL_x11video.h */; };
		00CFA782106B498B00758660 /* SDL_x11window.c in Sources */ = {isa = PBXBuildFile; fileRef = 00CFA731106B498B00758660 /* SDL_x11window.c */; };
		00CFA783106B498B00758660 /* SDL_x11window.h in Headers */ = {isa = PBXBuildFile; fileRef = 00CFA732106B498B00758660 /* SDL_x11window.h */; };
		00CFA784106B498B00758660 /* extutil.h in Headers */ = {isa = PBXBuildFile; fileRef = 00CFA735106B498B00758660 /* extutil.h */; };
		00CFA785106B498B00758660 /* panoramiXext.h in Headers */ = {isa = PBXBuildFile; fileRef = 00CFA736106B498B00758660 /* panoramiXext.h */; };
		00CFA786106B498B00758660 /* panoramiXproto.h in Headers */ = {isa = PBXBuildFile; fileRef = 00CFA737106B498B00758660 /* panoramiXproto.h */; };
		00CFA787106B498B00758660 /* StdCmap.h in Headers */ = {isa = PBXBuildFile; fileRef = 00CFA738106B498B00758660 /* StdCmap.h */; };
		00CFA788106B498B00758660 /* Xext.h in Headers */ = {isa = PBXBuildFile; fileRef = 00CFA739106B498B00758660 /* Xext.h */; };
		00CFA789106B498B00758660 /* xf86dga.h in Headers */ = {isa = PBXBuildFile; fileRef = 00CFA73A106B498B00758660 /* xf86dga.h */; };
		00CFA78A106B498B00758660 /* xf86dga1.h in Headers */ = {isa = PBXBuildFile; fileRef = 00CFA73B106B498B00758660 /* xf86dga1.h */; };
		00CFA78B106B498B00758660 /* xf86dga1str.h in Headers */ = {isa = PBXBuildFile; fileRef = 00CFA73C106B498B00758660 /* xf86dga1str.h */; };
		00CFA78C106B498B00758660 /* xf86dgastr.h in Headers */ = {isa = PBXBuildFile; fileRef = 00CFA73D106B498B00758660 /* xf86dgastr.h */; };
		00CFA78D106B498B00758660 /* xf86vmode.h in Headers */ = {isa = PBXBuildFile; fileRef = 00CFA73E106B498B00758660 /* xf86vmode.h */; };
		00CFA78E106B498B00758660 /* xf86vmstr.h in Headers */ = {isa = PBXBuildFile; fileRef = 00CFA73F106B498B00758660 /* xf86vmstr.h */; };
		00CFA78F106B498B00758660 /* Xinerama.h in Headers */ = {isa = PBXBuildFile; fileRef = 00CFA740106B498B00758660 /* Xinerama.h */; };
		00CFA790106B498B00758660 /* Xv.h in Headers */ = {isa = PBXBuildFile; fileRef = 00CFA741106B498B00758660 /* Xv.h */; };
		00CFA791106B498B00758660 /* Xvlib.h in Headers */ = {isa = PBXBuildFile; fileRef = 00CFA742106B498B00758660 /* Xvlib.h */; };
		00CFA792106B498B00758660 /* Xvproto.h in Headers */ = {isa = PBXBuildFile; fileRef = 00CFA743106B498B00758660 /* Xvproto.h */; };
		00CFA794106B498B00758660 /* Xinerama.c in Sources */ = {isa = PBXBuildFile; fileRef = 00CFA746106B498B00758660 /* Xinerama.c */; };
		00CFA795106B498B00758660 /* xme.c in Sources */ = {isa = PBXBuildFile; fileRef = 00CFA748106B498B00758660 /* xme.c */; };
		00CFA796106B498B00758660 /* AllCmap.c in Sources */ = {isa = PBXBuildFile; fileRef = 00CFA74A106B498B00758660 /* AllCmap.c */; };
		00CFA797106B498B00758660 /* CmapAlloc.c in Sources */ = {isa = PBXBuildFile; fileRef = 00CFA74B106B498B00758660 /* CmapAlloc.c */; };
		00CFA798106B498B00758660 /* CrCmap.c in Sources */ = {isa = PBXBuildFile; fileRef = 00CFA74C106B498B00758660 /* CrCmap.c */; };
		00CFA799106B498B00758660 /* DelCmap.c in Sources */ = {isa = PBXBuildFile; fileRef = 00CFA74D106B498B00758660 /* DelCmap.c */; };
		00CFA79A106B498B00758660 /* Distinct.c in Sources */ = {isa = PBXBuildFile; fileRef = 00CFA74E106B498B00758660 /* Distinct.c */; };
		00CFA79B106B498B00758660 /* LookupCmap.c in Sources */ = {isa = PBXBuildFile; fileRef = 00CFA74F106B498B00758660 /* LookupCmap.c */; };
		00CFA79C106B498B00758660 /* StdCmap.c in Sources */ = {isa = PBXBuildFile; fileRef = 00CFA750106B498B00758660 /* StdCmap.c */; };
		00CFA79D106B498B00758660 /* VisCmap.c in Sources */ = {isa = PBXBuildFile; fileRef = 00CFA751106B498B00758660 /* VisCmap.c */; };
		00CFA79E106B498B00758660 /* Xv.c in Sources */ = {isa = PBXBuildFile; fileRef = 00CFA753106B498B00758660 /* Xv.c */; };
		00CFA79F106B498B00758660 /* Xvlibint.h in Headers */ = {isa = PBXBuildFile; fileRef = 00CFA754106B498B00758660 /* Xvlibint.h */; };
		00CFA7A0106B498B00758660 /* XF86VMode.c in Sources */ = {isa = PBXBuildFile; fileRef = 00CFA756106B498B00758660 /* XF86VMode.c */; };
		00CFA7A1106B498B00758660 /* SDL_cocoaevents.h in Headers */ = {isa = PBXBuildFile; fileRef = 00CFA704106B498A00758660 /* SDL_cocoaevents.h */; };
		00CFA7A2106B498B00758660 /* SDL_cocoaevents.m in Sources */ = {isa = PBXBuildFile; fileRef = 00CFA705106B498A00758660 /* SDL_cocoaevents.m */; };
		00CFA7A3106B498B00758660 /* SDL_cocoakeyboard.h in Headers */ = {isa = PBXBuildFile; fileRef = 00CFA706106B498A00758660 /* SDL_cocoakeyboard.h */; };
		00CFA7A4106B498B00758660 /* SDL_cocoakeyboard.m in Sources */ = {isa = PBXBuildFile; fileRef = 00CFA707106B498A00758660 /* SDL_cocoakeyboard.m */; };
		00CFA7A5106B498B00758660 /* SDL_cocoamodes.h in Headers */ = {isa = PBXBuildFile; fileRef = 00CFA708106B498A00758660 /* SDL_cocoamodes.h */; };
		00CFA7A6106B498B00758660 /* SDL_cocoamodes.m in Sources */ = {isa = PBXBuildFile; fileRef = 00CFA709106B498A00758660 /* SDL_cocoamodes.m */; };
		00CFA7A7106B498B00758660 /* SDL_cocoamouse.h in Headers */ = {isa = PBXBuildFile; fileRef = 00CFA70A106B498A00758660 /* SDL_cocoamouse.h */; };
		00CFA7A8106B498B00758660 /* SDL_cocoamouse.m in Sources */ = {isa = PBXBuildFile; fileRef = 00CFA70B106B498A00758660 /* SDL_cocoamouse.m */; };
		00CFA7A9106B498B00758660 /* SDL_cocoaopengl.h in Headers */ = {isa = PBXBuildFile; fileRef = 00CFA70C106B498A00758660 /* SDL_cocoaopengl.h */; };
		00CFA7AA106B498B00758660 /* SDL_cocoaopengl.m in Sources */ = {isa = PBXBuildFile; fileRef = 00CFA70D106B498A00758660 /* SDL_cocoaopengl.m */; };
		00CFA7AB106B498B00758660 /* SDL_cocoavideo.h in Headers */ = {isa = PBXBuildFile; fileRef = 00CFA70E106B498A00758660 /* SDL_cocoavideo.h */; };
		00CFA7AC106B498B00758660 /* SDL_cocoavideo.m in Sources */ = {isa = PBXBuildFile; fileRef = 00CFA70F106B498A00758660 /* SDL_cocoavideo.m */; };
		00CFA7AD106B498B00758660 /* SDL_cocoawindow.h in Headers */ = {isa = PBXBuildFile; fileRef = 00CFA710106B498A00758660 /* SDL_cocoawindow.h */; };
		00CFA7AE106B498B00758660 /* SDL_cocoawindow.m in Sources */ = {isa = PBXBuildFile; fileRef = 00CFA711106B498A00758660 /* SDL_cocoawindow.m */; };
		00CFA7AF106B498B00758660 /* SDL_nullevents.c in Sources */ = {isa = PBXBuildFile; fileRef = 00CFA713106B498A00758660 /* SDL_nullevents.c */; };
		00CFA7B0106B498B00758660 /* SDL_nullevents_c.h in Headers */ = {isa = PBXBuildFile; fileRef = 00CFA714106B498A00758660 /* SDL_nullevents_c.h */; };
		00CFA7B1106B498B00758660 /* SDL_nullrender.c in Sources */ = {isa = PBXBuildFile; fileRef = 00CFA715106B498A00758660 /* SDL_nullrender.c */; };
		00CFA7B2106B498B00758660 /* SDL_nullrender_c.h in Headers */ = {isa = PBXBuildFile; fileRef = 00CFA716106B498A00758660 /* SDL_nullrender_c.h */; };
		00CFA7B3106B498B00758660 /* SDL_nullvideo.c in Sources */ = {isa = PBXBuildFile; fileRef = 00CFA717106B498A00758660 /* SDL_nullvideo.c */; };
		00CFA7B4106B498B00758660 /* SDL_nullvideo.h in Headers */ = {isa = PBXBuildFile; fileRef = 00CFA718106B498B00758660 /* SDL_nullvideo.h */; };
		00CFA7B5106B498B00758660 /* imKStoUCS.c in Sources */ = {isa = PBXBuildFile; fileRef = 00CFA71A106B498B00758660 /* imKStoUCS.c */; };
		00CFA7B6106B498B00758660 /* imKStoUCS.h in Headers */ = {isa = PBXBuildFile; fileRef = 00CFA71B106B498B00758660 /* imKStoUCS.h */; };
		00CFA7B7106B498B00758660 /* SDL_x11dyn.c in Sources */ = {isa = PBXBuildFile; fileRef = 00CFA71C106B498B00758660 /* SDL_x11dyn.c */; };
		00CFA7B8106B498B00758660 /* SDL_x11dyn.h in Headers */ = {isa = PBXBuildFile; fileRef = 00CFA71D106B498B00758660 /* SDL_x11dyn.h */; };
		00CFA7B9106B498B00758660 /* SDL_x11events.c in Sources */ = {isa = PBXBuildFile; fileRef = 00CFA71E106B498B00758660 /* SDL_x11events.c */; };
		00CFA7BA106B498B00758660 /* SDL_x11events.h in Headers */ = {isa = PBXBuildFile; fileRef = 00CFA71F106B498B00758660 /* SDL_x11events.h */; };
		00CFA7BB106B498B00758660 /* SDL_x11gamma.c in Sources */ = {isa = PBXBuildFile; fileRef = 00CFA720106B498B00758660 /* SDL_x11gamma.c */; };
		00CFA7BC106B498B00758660 /* SDL_x11gamma.h in Headers */ = {isa = PBXBuildFile; fileRef = 00CFA721106B498B00758660 /* SDL_x11gamma.h */; };
		00CFA7BD106B498B00758660 /* SDL_x11keyboard.c in Sources */ = {isa = PBXBuildFile; fileRef = 00CFA722106B498B00758660 /* SDL_x11keyboard.c */; };
		00CFA7BE106B498B00758660 /* SDL_x11keyboard.h in Headers */ = {isa = PBXBuildFile; fileRef = 00CFA723106B498B00758660 /* SDL_x11keyboard.h */; };
		00CFA7BF106B498B00758660 /* SDL_x11modes.c in Sources */ = {isa = PBXBuildFile; fileRef = 00CFA724106B498B00758660 /* SDL_x11modes.c */; };
		00CFA7C0106B498B00758660 /* SDL_x11modes.h in Headers */ = {isa = PBXBuildFile; fileRef = 00CFA725106B498B00758660 /* SDL_x11modes.h */; };
		00CFA7C1106B498B00758660 /* SDL_x11mouse.c in Sources */ = {isa = PBXBuildFile; fileRef = 00CFA726106B498B00758660 /* SDL_x11mouse.c */; };
		00CFA7C2106B498B00758660 /* SDL_x11mouse.h in Headers */ = {isa = PBXBuildFile; fileRef = 00CFA727106B498B00758660 /* SDL_x11mouse.h */; };
		00CFA7C3106B498B00758660 /* SDL_x11opengl.c in Sources */ = {isa = PBXBuildFile; fileRef = 00CFA728106B498B00758660 /* SDL_x11opengl.c */; };
		00CFA7C4106B498B00758660 /* SDL_x11opengl.h in Headers */ = {isa = PBXBuildFile; fileRef = 00CFA729106B498B00758660 /* SDL_x11opengl.h */; };
		00CFA7C5106B498B00758660 /* SDL_x11opengles.c in Sources */ = {isa = PBXBuildFile; fileRef = 00CFA72A106B498B00758660 /* SDL_x11opengles.c */; };
		00CFA7C6106B498B00758660 /* SDL_x11opengles.h in Headers */ = {isa = PBXBuildFile; fileRef = 00CFA72B106B498B00758660 /* SDL_x11opengles.h */; };
		00CFA7C7106B498B00758660 /* SDL_x11render.c in Sources */ = {isa = PBXBuildFile; fileRef = 00CFA72C106B498B00758660 /* SDL_x11render.c */; };
		00CFA7C8106B498B00758660 /* SDL_x11render.h in Headers */ = {isa = PBXBuildFile; fileRef = 00CFA72D106B498B00758660 /* SDL_x11render.h */; };
		00CFA7C9106B498B00758660 /* SDL_x11sym.h in Headers */ = {isa = PBXBuildFile; fileRef = 00CFA72E106B498B00758660 /* SDL_x11sym.h */; };
		00CFA7CA106B498B00758660 /* SDL_x11video.c in Sources */ = {isa = PBXBuildFile; fileRef = 00CFA72F106B498B00758660 /* SDL_x11video.c */; };
		00CFA7CB106B498B00758660 /* SDL_x11video.h in Headers */ = {isa = PBXBuildFile; fileRef = 00CFA730106B498B00758660 /* SDL_x11video.h */; };
		00CFA7CC106B498B00758660 /* SDL_x11window.c in Sources */ = {isa = PBXBuildFile; fileRef = 00CFA731106B498B00758660 /* SDL_x11window.c */; };
		00CFA7CD106B498B00758660 /* SDL_x11window.h in Headers */ = {isa = PBXBuildFile; fileRef = 00CFA732106B498B00758660 /* SDL_x11window.h */; };
		00CFA7CE106B498B00758660 /* extutil.h in Headers */ = {isa = PBXBuildFile; fileRef = 00CFA735106B498B00758660 /* extutil.h */; };
		00CFA7CF106B498B00758660 /* panoramiXext.h in Headers */ = {isa = PBXBuildFile; fileRef = 00CFA736106B498B00758660 /* panoramiXext.h */; };
		00CFA7D0106B498B00758660 /* panoramiXproto.h in Headers */ = {isa = PBXBuildFile; fileRef = 00CFA737106B498B00758660 /* panoramiXproto.h */; };
		00CFA7D1106B498B00758660 /* StdCmap.h in Headers */ = {isa = PBXBuildFile; fileRef = 00CFA738106B498B00758660 /* StdCmap.h */; };
		00CFA7D2106B498B00758660 /* Xext.h in Headers */ = {isa = PBXBuildFile; fileRef = 00CFA739106B498B00758660 /* Xext.h */; };
		00CFA7D3106B498B00758660 /* xf86dga.h in Headers */ = {isa = PBXBuildFile; fileRef = 00CFA73A106B498B00758660 /* xf86dga.h */; };
		00CFA7D4106B498B00758660 /* xf86dga1.h in Headers */ = {isa = PBXBuildFile; fileRef = 00CFA73B106B498B00758660 /* xf86dga1.h */; };
		00CFA7D5106B498B00758660 /* xf86dga1str.h in Headers */ = {isa = PBXBuildFile; fileRef = 00CFA73C106B498B00758660 /* xf86dga1str.h */; };
		00CFA7D6106B498B00758660 /* xf86dgastr.h in Headers */ = {isa = PBXBuildFile; fileRef = 00CFA73D106B498B00758660 /* xf86dgastr.h */; };
		00CFA7D7106B498B00758660 /* xf86vmode.h in Headers */ = {isa = PBXBuildFile; fileRef = 00CFA73E106B498B00758660 /* xf86vmode.h */; };
		00CFA7D8106B498B00758660 /* xf86vmstr.h in Headers */ = {isa = PBXBuildFile; fileRef = 00CFA73F106B498B00758660 /* xf86vmstr.h */; };
		00CFA7D9106B498B00758660 /* Xinerama.h in Headers */ = {isa = PBXBuildFile; fileRef = 00CFA740106B498B00758660 /* Xinerama.h */; };
		00CFA7DA106B498B00758660 /* Xv.h in Headers */ = {isa = PBXBuildFile; fileRef = 00CFA741106B498B00758660 /* Xv.h */; };
		00CFA7DB106B498B00758660 /* Xvlib.h in Headers */ = {isa = PBXBuildFile; fileRef = 00CFA742106B498B00758660 /* Xvlib.h */; };
		00CFA7DC106B498B00758660 /* Xvproto.h in Headers */ = {isa = PBXBuildFile; fileRef = 00CFA743106B498B00758660 /* Xvproto.h */; };
		00CFA7DD106B498B00758660 /* Xinerama.c in Sources */ = {isa = PBXBuildFile; fileRef = 00CFA746106B498B00758660 /* Xinerama.c */; };
		00CFA7DE106B498B00758660 /* xme.c in Sources */ = {isa = PBXBuildFile; fileRef = 00CFA748106B498B00758660 /* xme.c */; };
		00CFA7DF106B498B00758660 /* AllCmap.c in Sources */ = {isa = PBXBuildFile; fileRef = 00CFA74A106B498B00758660 /* AllCmap.c */; };
		00CFA7E0106B498B00758660 /* CmapAlloc.c in Sources */ = {isa = PBXBuildFile; fileRef = 00CFA74B106B498B00758660 /* CmapAlloc.c */; };
		00CFA7E1106B498B00758660 /* CrCmap.c in Sources */ = {isa = PBXBuildFile; fileRef = 00CFA74C106B498B00758660 /* CrCmap.c */; };
		00CFA7E2106B498B00758660 /* DelCmap.c in Sources */ = {isa = PBXBuildFile; fileRef = 00CFA74D106B498B00758660 /* DelCmap.c */; };
		00CFA7E3106B498B00758660 /* Distinct.c in Sources */ = {isa = PBXBuildFile; fileRef = 00CFA74E106B498B00758660 /* Distinct.c */; };
		00CFA7E4106B498B00758660 /* LookupCmap.c in Sources */ = {isa = PBXBuildFile; fileRef = 00CFA74F106B498B00758660 /* LookupCmap.c */; };
		00CFA7E5106B498B00758660 /* StdCmap.c in Sources */ = {isa = PBXBuildFile; fileRef = 00CFA750106B498B00758660 /* StdCmap.c */; };
		00CFA7E6106B498B00758660 /* VisCmap.c in Sources */ = {isa = PBXBuildFile; fileRef = 00CFA751106B498B00758660 /* VisCmap.c */; };
		00CFA7E7106B498B00758660 /* Xv.c in Sources */ = {isa = PBXBuildFile; fileRef = 00CFA753106B498B00758660 /* Xv.c */; };
		00CFA7E8106B498B00758660 /* Xvlibint.h in Headers */ = {isa = PBXBuildFile; fileRef = 00CFA754106B498B00758660 /* Xvlibint.h */; };
		00CFA7E9106B498B00758660 /* XF86VMode.c in Sources */ = {isa = PBXBuildFile; fileRef = 00CFA756106B498B00758660 /* XF86VMode.c */; };
		00CFA818106B49B600758660 /* mmx.h in Headers */ = {isa = PBXBuildFile; fileRef = 00CFA7EA106B49B500758660 /* mmx.h */; };
		00CFA819106B49B600758660 /* SDL_alphamult.c in Sources */ = {isa = PBXBuildFile; fileRef = 00CFA7EB106B49B500758660 /* SDL_alphamult.c */; };
		00CFA81A106B49B600758660 /* SDL_alphamult.h in Headers */ = {isa = PBXBuildFile; fileRef = 00CFA7EC106B49B500758660 /* SDL_alphamult.h */; };
		00CFA81B106B49B600758660 /* SDL_blendline.c in Sources */ = {isa = PBXBuildFile; fileRef = 00CFA7ED106B49B500758660 /* SDL_blendline.c */; };
		00CFA81C106B49B600758660 /* SDL_blendpoint.c in Sources */ = {isa = PBXBuildFile; fileRef = 00CFA7EE106B49B500758660 /* SDL_blendpoint.c */; };
		00CFA81D106B49B600758660 /* SDL_blendrect.c in Sources */ = {isa = PBXBuildFile; fileRef = 00CFA7EF106B49B500758660 /* SDL_blendrect.c */; };
		00CFA81E106B49B600758660 /* SDL_blit_0.c in Sources */ = {isa = PBXBuildFile; fileRef = 00CFA7F0106B49B500758660 /* SDL_blit_0.c */; };
		00CFA81F106B49B600758660 /* SDL_blit_1.c in Sources */ = {isa = PBXBuildFile; fileRef = 00CFA7F1106B49B500758660 /* SDL_blit_1.c */; };
		00CFA820106B49B600758660 /* SDL_blit_A.c in Sources */ = {isa = PBXBuildFile; fileRef = 00CFA7F2106B49B500758660 /* SDL_blit_A.c */; };
		00CFA821106B49B600758660 /* SDL_blit_auto.c in Sources */ = {isa = PBXBuildFile; fileRef = 00CFA7F3106B49B600758660 /* SDL_blit_auto.c */; };
		00CFA822106B49B600758660 /* SDL_blit_auto.h in Headers */ = {isa = PBXBuildFile; fileRef = 00CFA7F4106B49B600758660 /* SDL_blit_auto.h */; };
		00CFA823106B49B600758660 /* SDL_blit_copy.c in Sources */ = {isa = PBXBuildFile; fileRef = 00CFA7F5106B49B600758660 /* SDL_blit_copy.c */; };
		00CFA824106B49B600758660 /* SDL_blit_copy.h in Headers */ = {isa = PBXBuildFile; fileRef = 00CFA7F6106B49B600758660 /* SDL_blit_copy.h */; };
		00CFA825106B49B600758660 /* SDL_blit_N.c in Sources */ = {isa = PBXBuildFile; fileRef = 00CFA7F7106B49B600758660 /* SDL_blit_N.c */; };
		00CFA826106B49B600758660 /* SDL_blit_slow.c in Sources */ = {isa = PBXBuildFile; fileRef = 00CFA7F8106B49B600758660 /* SDL_blit_slow.c */; };
		00CFA827106B49B600758660 /* SDL_blit_slow.h in Headers */ = {isa = PBXBuildFile; fileRef = 00CFA7F9106B49B600758660 /* SDL_blit_slow.h */; };
		00CFA828106B49B600758660 /* SDL_blit.c in Sources */ = {isa = PBXBuildFile; fileRef = 00CFA7FA106B49B600758660 /* SDL_blit.c */; };
		00CFA829106B49B600758660 /* SDL_blit.h in Headers */ = {isa = PBXBuildFile; fileRef = 00CFA7FB106B49B600758660 /* SDL_blit.h */; };
		00CFA82A106B49B600758660 /* SDL_bmp.c in Sources */ = {isa = PBXBuildFile; fileRef = 00CFA7FC106B49B600758660 /* SDL_bmp.c */; };
		00CFA82B106B49B600758660 /* SDL_draw.h in Headers */ = {isa = PBXBuildFile; fileRef = 00CFA7FD106B49B600758660 /* SDL_draw.h */; };
		00CFA82C106B49B600758660 /* SDL_drawline.c in Sources */ = {isa = PBXBuildFile; fileRef = 00CFA7FE106B49B600758660 /* SDL_drawline.c */; };
		00CFA82D106B49B600758660 /* SDL_drawpoint.c in Sources */ = {isa = PBXBuildFile; fileRef = 00CFA7FF106B49B600758660 /* SDL_drawpoint.c */; };
		00CFA82E106B49B600758660 /* SDL_fillrect.c in Sources */ = {isa = PBXBuildFile; fileRef = 00CFA800106B49B600758660 /* SDL_fillrect.c */; };
		00CFA82F106B49B600758660 /* SDL_gamma.c in Sources */ = {isa = PBXBuildFile; fileRef = 00CFA801106B49B600758660 /* SDL_gamma.c */; };
		00CFA830106B49B600758660 /* SDL_glesfuncs.h in Headers */ = {isa = PBXBuildFile; fileRef = 00CFA802106B49B600758660 /* SDL_glesfuncs.h */; };
		00CFA831106B49B600758660 /* SDL_glfuncs.h in Headers */ = {isa = PBXBuildFile; fileRef = 00CFA803106B49B600758660 /* SDL_glfuncs.h */; };
		00CFA832106B49B600758660 /* SDL_leaks.h in Headers */ = {isa = PBXBuildFile; fileRef = 00CFA804106B49B600758660 /* SDL_leaks.h */; };
		00CFA833106B49B600758660 /* SDL_pixels_c.h in Headers */ = {isa = PBXBuildFile; fileRef = 00CFA805106B49B600758660 /* SDL_pixels_c.h */; };
		00CFA834106B49B600758660 /* SDL_pixels.c in Sources */ = {isa = PBXBuildFile; fileRef = 00CFA806106B49B600758660 /* SDL_pixels.c */; };
		00CFA835106B49B600758660 /* SDL_rect_c.h in Headers */ = {isa = PBXBuildFile; fileRef = 00CFA807106B49B600758660 /* SDL_rect_c.h */; };
		00CFA836106B49B600758660 /* SDL_rect.c in Sources */ = {isa = PBXBuildFile; fileRef = 00CFA808106B49B600758660 /* SDL_rect.c */; };
		00CFA837106B49B600758660 /* SDL_renderer_gl.c in Sources */ = {isa = PBXBuildFile; fileRef = 00CFA809106B49B600758660 /* SDL_renderer_gl.c */; };
		00CFA838106B49B600758660 /* SDL_renderer_gl.h in Headers */ = {isa = PBXBuildFile; fileRef = 00CFA80A106B49B600758660 /* SDL_renderer_gl.h */; };
		00CFA839106B49B600758660 /* SDL_renderer_gles.c in Sources */ = {isa = PBXBuildFile; fileRef = 00CFA80B106B49B600758660 /* SDL_renderer_gles.c */; };
		00CFA83A106B49B600758660 /* SDL_renderer_gles.h in Headers */ = {isa = PBXBuildFile; fileRef = 00CFA80C106B49B600758660 /* SDL_renderer_gles.h */; };
		00CFA83B106B49B600758660 /* SDL_renderer_sw.c in Sources */ = {isa = PBXBuildFile; fileRef = 00CFA80D106B49B600758660 /* SDL_renderer_sw.c */; };
		00CFA83C106B49B600758660 /* SDL_renderer_sw.h in Headers */ = {isa = PBXBuildFile; fileRef = 00CFA80E106B49B600758660 /* SDL_renderer_sw.h */; };
		00CFA83D106B49B600758660 /* SDL_RLEaccel_c.h in Headers */ = {isa = PBXBuildFile; fileRef = 00CFA80F106B49B600758660 /* SDL_RLEaccel_c.h */; };
		00CFA83E106B49B600758660 /* SDL_RLEaccel.c in Sources */ = {isa = PBXBuildFile; fileRef = 00CFA810106B49B600758660 /* SDL_RLEaccel.c */; };
		00CFA83F106B49B600758660 /* SDL_stretch.c in Sources */ = {isa = PBXBuildFile; fileRef = 00CFA811106B49B600758660 /* SDL_stretch.c */; };
		00CFA840106B49B600758660 /* SDL_surface.c in Sources */ = {isa = PBXBuildFile; fileRef = 00CFA812106B49B600758660 /* SDL_surface.c */; };
		00CFA841106B49B600758660 /* SDL_sysvideo.h in Headers */ = {isa = PBXBuildFile; fileRef = 00CFA813106B49B600758660 /* SDL_sysvideo.h */; };
		00CFA842106B49B600758660 /* SDL_video.c in Sources */ = {isa = PBXBuildFile; fileRef = 00CFA814106B49B600758660 /* SDL_video.c */; };
		00CFA843106B49B600758660 /* SDL_yuv_mmx.c in Sources */ = {isa = PBXBuildFile; fileRef = 00CFA815106B49B600758660 /* SDL_yuv_mmx.c */; };
		00CFA844106B49B600758660 /* SDL_yuv_sw_c.h in Headers */ = {isa = PBXBuildFile; fileRef = 00CFA816106B49B600758660 /* SDL_yuv_sw_c.h */; };
		00CFA845106B49B600758660 /* SDL_yuv_sw.c in Sources */ = {isa = PBXBuildFile; fileRef = 00CFA817106B49B600758660 /* SDL_yuv_sw.c */; };
		00CFA846106B49B600758660 /* mmx.h in Headers */ = {isa = PBXBuildFile; fileRef = 00CFA7EA106B49B500758660 /* mmx.h */; };
		00CFA847106B49B600758660 /* SDL_alphamult.c in Sources */ = {isa = PBXBuildFile; fileRef = 00CFA7EB106B49B500758660 /* SDL_alphamult.c */; };
		00CFA848106B49B600758660 /* SDL_alphamult.h in Headers */ = {isa = PBXBuildFile; fileRef = 00CFA7EC106B49B500758660 /* SDL_alphamult.h */; };
		00CFA849106B49B600758660 /* SDL_blendline.c in Sources */ = {isa = PBXBuildFile; fileRef = 00CFA7ED106B49B500758660 /* SDL_blendline.c */; };
		00CFA84A106B49B600758660 /* SDL_blendpoint.c in Sources */ = {isa = PBXBuildFile; fileRef = 00CFA7EE106B49B500758660 /* SDL_blendpoint.c */; };
		00CFA84B106B49B600758660 /* SDL_blendrect.c in Sources */ = {isa = PBXBuildFile; fileRef = 00CFA7EF106B49B500758660 /* SDL_blendrect.c */; };
		00CFA84C106B49B600758660 /* SDL_blit_0.c in Sources */ = {isa = PBXBuildFile; fileRef = 00CFA7F0106B49B500758660 /* SDL_blit_0.c */; };
		00CFA84D106B49B600758660 /* SDL_blit_1.c in Sources */ = {isa = PBXBuildFile; fileRef = 00CFA7F1106B49B500758660 /* SDL_blit_1.c */; };
		00CFA84E106B49B600758660 /* SDL_blit_A.c in Sources */ = {isa = PBXBuildFile; fileRef = 00CFA7F2106B49B500758660 /* SDL_blit_A.c */; };
		00CFA84F106B49B600758660 /* SDL_blit_auto.c in Sources */ = {isa = PBXBuildFile; fileRef = 00CFA7F3106B49B600758660 /* SDL_blit_auto.c */; };
		00CFA850106B49B600758660 /* SDL_blit_auto.h in Headers */ = {isa = PBXBuildFile; fileRef = 00CFA7F4106B49B600758660 /* SDL_blit_auto.h */; };
		00CFA851106B49B600758660 /* SDL_blit_copy.c in Sources */ = {isa = PBXBuildFile; fileRef = 00CFA7F5106B49B600758660 /* SDL_blit_copy.c */; };
		00CFA852106B49B600758660 /* SDL_blit_copy.h in Headers */ = {isa = PBXBuildFile; fileRef = 00CFA7F6106B49B600758660 /* SDL_blit_copy.h */; };
		00CFA853106B49B600758660 /* SDL_blit_N.c in Sources */ = {isa = PBXBuildFile; fileRef = 00CFA7F7106B49B600758660 /* SDL_blit_N.c */; };
		00CFA854106B49B600758660 /* SDL_blit_slow.c in Sources */ = {isa = PBXBuildFile; fileRef = 00CFA7F8106B49B600758660 /* SDL_blit_slow.c */; };
		00CFA855106B49B600758660 /* SDL_blit_slow.h in Headers */ = {isa = PBXBuildFile; fileRef = 00CFA7F9106B49B600758660 /* SDL_blit_slow.h */; };
		00CFA856106B49B600758660 /* SDL_blit.c in Sources */ = {isa = PBXBuildFile; fileRef = 00CFA7FA106B49B600758660 /* SDL_blit.c */; };
		00CFA857106B49B600758660 /* SDL_blit.h in Headers */ = {isa = PBXBuildFile; fileRef = 00CFA7FB106B49B600758660 /* SDL_blit.h */; };
		00CFA858106B49B600758660 /* SDL_bmp.c in Sources */ = {isa = PBXBuildFile; fileRef = 00CFA7FC106B49B600758660 /* SDL_bmp.c */; };
		00CFA859106B49B600758660 /* SDL_draw.h in Headers */ = {isa = PBXBuildFile; fileRef = 00CFA7FD106B49B600758660 /* SDL_draw.h */; };
		00CFA85A106B49B600758660 /* SDL_drawline.c in Sources */ = {isa = PBXBuildFile; fileRef = 00CFA7FE106B49B600758660 /* SDL_drawline.c */; };
		00CFA85B106B49B600758660 /* SDL_drawpoint.c in Sources */ = {isa = PBXBuildFile; fileRef = 00CFA7FF106B49B600758660 /* SDL_drawpoint.c */; };
		00CFA85C106B49B600758660 /* SDL_fillrect.c in Sources */ = {isa = PBXBuildFile; fileRef = 00CFA800106B49B600758660 /* SDL_fillrect.c */; };
		00CFA85D106B49B600758660 /* SDL_gamma.c in Sources */ = {isa = PBXBuildFile; fileRef = 00CFA801106B49B600758660 /* SDL_gamma.c */; };
		00CFA85E106B49B600758660 /* SDL_glesfuncs.h in Headers */ = {isa = PBXBuildFile; fileRef = 00CFA802106B49B600758660 /* SDL_glesfuncs.h */; };
		00CFA85F106B49B600758660 /* SDL_glfuncs.h in Headers */ = {isa = PBXBuildFile; fileRef = 00CFA803106B49B600758660 /* SDL_glfuncs.h */; };
		00CFA860106B49B600758660 /* SDL_leaks.h in Headers */ = {isa = PBXBuildFile; fileRef = 00CFA804106B49B600758660 /* SDL_leaks.h */; };
		00CFA861106B49B600758660 /* SDL_pixels_c.h in Headers */ = {isa = PBXBuildFile; fileRef = 00CFA805106B49B600758660 /* SDL_pixels_c.h */; };
		00CFA862106B49B600758660 /* SDL_pixels.c in Sources */ = {isa = PBXBuildFile; fileRef = 00CFA806106B49B600758660 /* SDL_pixels.c */; };
		00CFA863106B49B600758660 /* SDL_rect_c.h in Headers */ = {isa = PBXBuildFile; fileRef = 00CFA807106B49B600758660 /* SDL_rect_c.h */; };
		00CFA864106B49B600758660 /* SDL_rect.c in Sources */ = {isa = PBXBuildFile; fileRef = 00CFA808106B49B600758660 /* SDL_rect.c */; };
		00CFA865106B49B600758660 /* SDL_renderer_gl.c in Sources */ = {isa = PBXBuildFile; fileRef = 00CFA809106B49B600758660 /* SDL_renderer_gl.c */; };
		00CFA866106B49B600758660 /* SDL_renderer_gl.h in Headers */ = {isa = PBXBuildFile; fileRef = 00CFA80A106B49B600758660 /* SDL_renderer_gl.h */; };
		00CFA867106B49B600758660 /* SDL_renderer_gles.c in Sources */ = {isa = PBXBuildFile; fileRef = 00CFA80B106B49B600758660 /* SDL_renderer_gles.c */; };
		00CFA868106B49B600758660 /* SDL_renderer_gles.h in Headers */ = {isa = PBXBuildFile; fileRef = 00CFA80C106B49B600758660 /* SDL_renderer_gles.h */; };
		00CFA869106B49B600758660 /* SDL_renderer_sw.c in Sources */ = {isa = PBXBuildFile; fileRef = 00CFA80D106B49B600758660 /* SDL_renderer_sw.c */; };
		00CFA86A106B49B600758660 /* SDL_renderer_sw.h in Headers */ = {isa = PBXBuildFile; fileRef = 00CFA80E106B49B600758660 /* SDL_renderer_sw.h */; };
		00CFA86B106B49B600758660 /* SDL_RLEaccel_c.h in Headers */ = {isa = PBXBuildFile; fileRef = 00CFA80F106B49B600758660 /* SDL_RLEaccel_c.h */; };
		00CFA86C106B49B600758660 /* SDL_RLEaccel.c in Sources */ = {isa = PBXBuildFile; fileRef = 00CFA810106B49B600758660 /* SDL_RLEaccel.c */; };
		00CFA86D106B49B600758660 /* SDL_stretch.c in Sources */ = {isa = PBXBuildFile; fileRef = 00CFA811106B49B600758660 /* SDL_stretch.c */; };
		00CFA86E106B49B600758660 /* SDL_surface.c in Sources */ = {isa = PBXBuildFile; fileRef = 00CFA812106B49B600758660 /* SDL_surface.c */; };
		00CFA86F106B49B600758660 /* SDL_sysvideo.h in Headers */ = {isa = PBXBuildFile; fileRef = 00CFA813106B49B600758660 /* SDL_sysvideo.h */; };
		00CFA870106B49B600758660 /* SDL_video.c in Sources */ = {isa = PBXBuildFile; fileRef = 00CFA814106B49B600758660 /* SDL_video.c */; };
		00CFA871106B49B600758660 /* SDL_yuv_mmx.c in Sources */ = {isa = PBXBuildFile; fileRef = 00CFA815106B49B600758660 /* SDL_yuv_mmx.c */; };
		00CFA872106B49B600758660 /* SDL_yuv_sw_c.h in Headers */ = {isa = PBXBuildFile; fileRef = 00CFA816106B49B600758660 /* SDL_yuv_sw_c.h */; };
		00CFA873106B49B600758660 /* SDL_yuv_sw.c in Sources */ = {isa = PBXBuildFile; fileRef = 00CFA817106B49B600758660 /* SDL_yuv_sw.c */; };
		00CFA89D106B4BA100758660 /* ForceFeedback.framework in Frameworks */ = {isa = PBXBuildFile; fileRef = 00CFA89C106B4BA100758660 /* ForceFeedback.framework */; };
		00D0D08410675DD9004B05EF /* CoreFoundation.framework in Frameworks */ = {isa = PBXBuildFile; fileRef = 00D0D08310675DD9004B05EF /* CoreFoundation.framework */; };
		00D0D0D810675E46004B05EF /* Carbon.framework in Frameworks */ = {isa = PBXBuildFile; fileRef = 007317C10858E15000B2BC32 /* Carbon.framework */; };
		00D8DA1B1195093100638393 /* audio.c in Sources */ = {isa = PBXBuildFile; fileRef = 00D8D9FC1195093100638393 /* audio.c */; };
		00D8DA1C1195093100638393 /* common.c in Sources */ = {isa = PBXBuildFile; fileRef = 00D8D9FF1195093100638393 /* common.c */; };
		00D8DA221195093100638393 /* platform.c in Sources */ = {isa = PBXBuildFile; fileRef = 00D8DA081195093100638393 /* platform.c */; };
		00D8DA241195093100638393 /* rect.c in Sources */ = {isa = PBXBuildFile; fileRef = 00D8DA0C1195093100638393 /* rect.c */; };
		00D8DA251195093100638393 /* render.c in Sources */ = {isa = PBXBuildFile; fileRef = 00D8DA0F1195093100638393 /* render.c */; };
		00D8DA271195093100638393 /* rwops.c in Sources */ = {isa = PBXBuildFile; fileRef = 00D8DA131195093100638393 /* rwops.c */; };
		00D8DA281195093100638393 /* SDL_at.c in Sources */ = {isa = PBXBuildFile; fileRef = 00D8DA151195093100638393 /* SDL_at.c */; };
		00D8DA291195093100638393 /* surface.c in Sources */ = {isa = PBXBuildFile; fileRef = 00D8DA181195093100638393 /* surface.c */; };
		00D8DA2A1195093100638393 /* testsdl.c in Sources */ = {isa = PBXBuildFile; fileRef = 00D8DA1A1195093100638393 /* testsdl.c */; };
		0420496111E6EFD3007E7EC9 /* SDL_clipboardevents_c.h in Headers */ = {isa = PBXBuildFile; fileRef = 0420495F11E6EFD3007E7EC9 /* SDL_clipboardevents_c.h */; };
		0420496211E6EFD3007E7EC9 /* SDL_clipboardevents.c in Sources */ = {isa = PBXBuildFile; fileRef = 0420496011E6EFD3007E7EC9 /* SDL_clipboardevents.c */; };
		0420496311E6EFD3007E7EC9 /* SDL_clipboardevents_c.h in Headers */ = {isa = PBXBuildFile; fileRef = 0420495F11E6EFD3007E7EC9 /* SDL_clipboardevents_c.h */; };
		0420496411E6EFD3007E7EC9 /* SDL_clipboardevents.c in Sources */ = {isa = PBXBuildFile; fileRef = 0420496011E6EFD3007E7EC9 /* SDL_clipboardevents.c */; };
		0420497A11E6F052007E7EC9 /* blank_cursor.h in Headers */ = {isa = PBXBuildFile; fileRef = 0420497411E6F052007E7EC9 /* blank_cursor.h */; };
		0420497B11E6F052007E7EC9 /* default_cursor.h in Headers */ = {isa = PBXBuildFile; fileRef = 0420497511E6F052007E7EC9 /* default_cursor.h */; };
		0420497C11E6F052007E7EC9 /* scancodes_darwin.h in Headers */ = {isa = PBXBuildFile; fileRef = 0420497611E6F052007E7EC9 /* scancodes_darwin.h */; };
		0420497D11E6F052007E7EC9 /* scancodes_linux.h in Headers */ = {isa = PBXBuildFile; fileRef = 0420497711E6F052007E7EC9 /* scancodes_linux.h */; };
		0420497E11E6F052007E7EC9 /* scancodes_win32.h in Headers */ = {isa = PBXBuildFile; fileRef = 0420497811E6F052007E7EC9 /* scancodes_win32.h */; };
		0420497F11E6F052007E7EC9 /* scancodes_xfree86.h in Headers */ = {isa = PBXBuildFile; fileRef = 0420497911E6F052007E7EC9 /* scancodes_xfree86.h */; };
		0420498011E6F052007E7EC9 /* blank_cursor.h in Headers */ = {isa = PBXBuildFile; fileRef = 0420497411E6F052007E7EC9 /* blank_cursor.h */; };
		0420498111E6F052007E7EC9 /* default_cursor.h in Headers */ = {isa = PBXBuildFile; fileRef = 0420497511E6F052007E7EC9 /* default_cursor.h */; };
		0420498211E6F052007E7EC9 /* scancodes_darwin.h in Headers */ = {isa = PBXBuildFile; fileRef = 0420497611E6F052007E7EC9 /* scancodes_darwin.h */; };
		0420498311E6F052007E7EC9 /* scancodes_linux.h in Headers */ = {isa = PBXBuildFile; fileRef = 0420497711E6F052007E7EC9 /* scancodes_linux.h */; };
		0420498411E6F052007E7EC9 /* scancodes_win32.h in Headers */ = {isa = PBXBuildFile; fileRef = 0420497811E6F052007E7EC9 /* scancodes_win32.h */; };
		0420498511E6F052007E7EC9 /* scancodes_xfree86.h in Headers */ = {isa = PBXBuildFile; fileRef = 0420497911E6F052007E7EC9 /* scancodes_xfree86.h */; };
		044E5F8511E6051C0076F181 /* SDL_clipboard.h in Headers */ = {isa = PBXBuildFile; fileRef = 044E5F8411E6051C0076F181 /* SDL_clipboard.h */; settings = {ATTRIBUTES = (Public, ); }; };
		044E5F8611E6051C0076F181 /* SDL_clipboard.h in Headers */ = {isa = PBXBuildFile; fileRef = 044E5F8411E6051C0076F181 /* SDL_clipboard.h */; };
		046B91EC0A11B53500FB151C /* SDL_sysloadso.c in Sources */ = {isa = PBXBuildFile; fileRef = 046B91E90A11B53500FB151C /* SDL_sysloadso.c */; };
		046B91ED0A11B53500FB151C /* SDL_sysloadso.c in Sources */ = {isa = PBXBuildFile; fileRef = 046B91E90A11B53500FB151C /* SDL_sysloadso.c */; };
		046B92130A11B8AD00FB151C /* SDL_dlcompat.c in Sources */ = {isa = PBXBuildFile; fileRef = 046B92100A11B8AD00FB151C /* SDL_dlcompat.c */; };
		046B92140A11B8AD00FB151C /* SDL_dlcompat.c in Sources */ = {isa = PBXBuildFile; fileRef = 046B92100A11B8AD00FB151C /* SDL_dlcompat.c */; };
		04DB838C10FD8C81000519B5 /* SDL_blendfillrect.c in Sources */ = {isa = PBXBuildFile; fileRef = 04DB838A10FD8C81000519B5 /* SDL_blendfillrect.c */; };
		04DB838D10FD8C81000519B5 /* SDL_drawrect.c in Sources */ = {isa = PBXBuildFile; fileRef = 04DB838B10FD8C81000519B5 /* SDL_drawrect.c */; };
		04DB838E10FD8C81000519B5 /* SDL_blendfillrect.c in Sources */ = {isa = PBXBuildFile; fileRef = 04DB838A10FD8C81000519B5 /* SDL_blendfillrect.c */; };
		04DB838F10FD8C81000519B5 /* SDL_drawrect.c in Sources */ = {isa = PBXBuildFile; fileRef = 04DB838B10FD8C81000519B5 /* SDL_drawrect.c */; };
		04DEA57111E6006A00386CAC /* SDL_input.h in Headers */ = {isa = PBXBuildFile; fileRef = 04DEA56F11E6006A00386CAC /* SDL_input.h */; settings = {ATTRIBUTES = (Public, ); }; };
		04DEA57311E6006A00386CAC /* SDL_input.h in Headers */ = {isa = PBXBuildFile; fileRef = 04DEA56F11E6006A00386CAC /* SDL_input.h */; };
		04DEA57511E6009000386CAC /* SDL_clipboard.c in Sources */ = {isa = PBXBuildFile; fileRef = 04DEA57411E6009000386CAC /* SDL_clipboard.c */; };
		04DEA57611E6009000386CAC /* SDL_clipboard.c in Sources */ = {isa = PBXBuildFile; fileRef = 04DEA57411E6009000386CAC /* SDL_clipboard.c */; };
		04DEA57911E600A600386CAC /* SDL_cocoaclipboard.h in Headers */ = {isa = PBXBuildFile; fileRef = 04DEA57711E600A600386CAC /* SDL_cocoaclipboard.h */; };
		04DEA57A11E600A600386CAC /* SDL_cocoaclipboard.m in Sources */ = {isa = PBXBuildFile; fileRef = 04DEA57811E600A600386CAC /* SDL_cocoaclipboard.m */; };
		04DEA57B11E600A600386CAC /* SDL_cocoaclipboard.h in Headers */ = {isa = PBXBuildFile; fileRef = 04DEA57711E600A600386CAC /* SDL_cocoaclipboard.h */; };
		04DEA57C11E600A600386CAC /* SDL_cocoaclipboard.m in Sources */ = {isa = PBXBuildFile; fileRef = 04DEA57811E600A600386CAC /* SDL_cocoaclipboard.m */; };
		04F2AF661104AC0800D6DDF7 /* SDL_assert.c in Sources */ = {isa = PBXBuildFile; fileRef = 04F2AF651104AC0800D6DDF7 /* SDL_assert.c */; };
		04F2AF671104AC0800D6DDF7 /* SDL_assert.c in Sources */ = {isa = PBXBuildFile; fileRef = 04F2AF651104AC0800D6DDF7 /* SDL_assert.c */; };
		04F2AF691104AC4500D6DDF7 /* SDL_assert.h in Headers */ = {isa = PBXBuildFile; fileRef = 04F2AF681104AC4500D6DDF7 /* SDL_assert.h */; settings = {ATTRIBUTES = (Public, ); }; };
		04F2AF6A1104AC4500D6DDF7 /* SDL_assert.h in Headers */ = {isa = PBXBuildFile; fileRef = 04F2AF681104AC4500D6DDF7 /* SDL_assert.h */; };
<<<<<<< HEAD
		8CB0A76C11F6A84800CBA2DE /* SDL_x11clipboard.c in Sources */ = {isa = PBXBuildFile; fileRef = 8CB0A76A11F6A84800CBA2DE /* SDL_x11clipboard.c */; };
		8CB0A76D11F6A84800CBA2DE /* SDL_x11clipboard.h in Headers */ = {isa = PBXBuildFile; fileRef = 8CB0A76B11F6A84800CBA2DE /* SDL_x11clipboard.h */; };
		8CB0A77811F6A87F00CBA2DE /* SDL_gesture.h in Headers */ = {isa = PBXBuildFile; fileRef = 8CB0A77611F6A87F00CBA2DE /* SDL_gesture.h */; };
		8CB0A77911F6A87F00CBA2DE /* SDL_touch.h in Headers */ = {isa = PBXBuildFile; fileRef = 8CB0A77711F6A87F00CBA2DE /* SDL_touch.h */; };
		8CB0A77E11F6A8E700CBA2DE /* SDL_gesture_c.h in Headers */ = {isa = PBXBuildFile; fileRef = 8CB0A77A11F6A8E700CBA2DE /* SDL_gesture_c.h */; };
		8CB0A77F11F6A8E700CBA2DE /* SDL_gesture.c in Sources */ = {isa = PBXBuildFile; fileRef = 8CB0A77B11F6A8E700CBA2DE /* SDL_gesture.c */; };
		8CB0A78011F6A8E700CBA2DE /* SDL_touch_c.h in Headers */ = {isa = PBXBuildFile; fileRef = 8CB0A77C11F6A8E700CBA2DE /* SDL_touch_c.h */; };
		8CB0A78111F6A8E700CBA2DE /* SDL_touch.c in Sources */ = {isa = PBXBuildFile; fileRef = 8CB0A77D11F6A8E700CBA2DE /* SDL_touch.c */; };
		8CB0A78711F6A90B00CBA2DE /* SDL_eventtouch.c in Sources */ = {isa = PBXBuildFile; fileRef = 8CB0A78511F6A90B00CBA2DE /* SDL_eventtouch.c */; };
		8CB0A78811F6A90B00CBA2DE /* SDL_eventtouch.h in Headers */ = {isa = PBXBuildFile; fileRef = 8CB0A78611F6A90B00CBA2DE /* SDL_eventtouch.h */; };
=======
		4537737D1207C4CE002F0F45 /* SDL_shape_internals.h in Headers */ = {isa = PBXBuildFile; fileRef = 4537737B1207C4CE002F0F45 /* SDL_shape_internals.h */; };
		4537737E1207C4CE002F0F45 /* SDL_shape.c in Sources */ = {isa = PBXBuildFile; fileRef = 4537737C1207C4CE002F0F45 /* SDL_shape.c */; };
		453773821207C518002F0F45 /* SDL_shape.h in Headers */ = {isa = PBXBuildFile; fileRef = 453773811207C518002F0F45 /* SDL_shape.h */; };
		453773891207C5A2002F0F45 /* SDL_cocoashape.h in Headers */ = {isa = PBXBuildFile; fileRef = 453773871207C5A2002F0F45 /* SDL_cocoashape.h */; };
		4537738A1207C5A2002F0F45 /* SDL_cocoashape.m in Sources */ = {isa = PBXBuildFile; fileRef = 453773881207C5A2002F0F45 /* SDL_cocoashape.m */; };
		453773921207C6E9002F0F45 /* SDL_x11shape.c in Sources */ = {isa = PBXBuildFile; fileRef = 453773901207C6E9002F0F45 /* SDL_x11shape.c */; };
		453773931207C6E9002F0F45 /* SDL_x11shape.h in Headers */ = {isa = PBXBuildFile; fileRef = 453773911207C6E9002F0F45 /* SDL_x11shape.h */; };
>>>>>>> 6ee211b3
		BECDF62E0761BA81005FE872 /* SDL_audio.c in Sources */ = {isa = PBXBuildFile; fileRef = 01538330006D78D67F000001 /* SDL_audio.c */; };
		BECDF62F0761BA81005FE872 /* SDL_audiocvt.c in Sources */ = {isa = PBXBuildFile; fileRef = 01538331006D78D67F000001 /* SDL_audiocvt.c */; };
		BECDF6300761BA81005FE872 /* SDL_audiodev.c in Sources */ = {isa = PBXBuildFile; fileRef = 01538332006D78D67F000001 /* SDL_audiodev.c */; };
		BECDF6320761BA81005FE872 /* SDL_mixer.c in Sources */ = {isa = PBXBuildFile; fileRef = 01538334006D78D67F000001 /* SDL_mixer.c */; };
		BECDF6330761BA81005FE872 /* SDL_wave.c in Sources */ = {isa = PBXBuildFile; fileRef = 01538335006D78D67F000001 /* SDL_wave.c */; };
		BECDF6360761BA81005FE872 /* SDL_events.c in Sources */ = {isa = PBXBuildFile; fileRef = 01538369006D79147F000001 /* SDL_events.c */; };
		BECDF6380761BA81005FE872 /* SDL_keyboard.c in Sources */ = {isa = PBXBuildFile; fileRef = 0153836B006D79147F000001 /* SDL_keyboard.c */; };
		BECDF6390761BA81005FE872 /* SDL_mouse.c in Sources */ = {isa = PBXBuildFile; fileRef = 0153836C006D79147F000001 /* SDL_mouse.c */; };
		BECDF63A0761BA81005FE872 /* SDL_quit.c in Sources */ = {isa = PBXBuildFile; fileRef = 0153836D006D79147F000001 /* SDL_quit.c */; };
		BECDF63C0761BA81005FE872 /* SDL_rwops.c in Sources */ = {isa = PBXBuildFile; fileRef = 01538377006D79307F000001 /* SDL_rwops.c */; };
		BECDF63E0761BA81005FE872 /* SDL_timer.c in Sources */ = {isa = PBXBuildFile; fileRef = 015383A0006D79BC7F000001 /* SDL_timer.c */; };
		BECDF64D0761BA81005FE872 /* SDL_error.c in Sources */ = {isa = PBXBuildFile; fileRef = 01538438006D7D947F000001 /* SDL_error.c */; };
		BECDF64E0761BA81005FE872 /* SDL_fatal.c in Sources */ = {isa = PBXBuildFile; fileRef = 01538439006D7D947F000001 /* SDL_fatal.c */; };
		BECDF6500761BA81005FE872 /* SDL.c in Sources */ = {isa = PBXBuildFile; fileRef = 0153843C006D7D947F000001 /* SDL.c */; };
		BECDF6510761BA81005FE872 /* SDL_thread.c in Sources */ = {isa = PBXBuildFile; fileRef = 01538445006D7EC67F000001 /* SDL_thread.c */; };
		BECDF6530761BA81005FE872 /* SDL_joystick.c in Sources */ = {isa = PBXBuildFile; fileRef = 083E489D006D88D97F000001 /* SDL_joystick.c */; };
		BECDF6590761BA81005FE872 /* SDL_sysjoystick.c in Sources */ = {isa = PBXBuildFile; fileRef = F51789D101769A2401D3D55B /* SDL_sysjoystick.c */; };
		BECDF6610761BA81005FE872 /* SDL_cpuinfo.c in Sources */ = {isa = PBXBuildFile; fileRef = B24DA50405A88D52006B9F1C /* SDL_cpuinfo.c */; };
		BECDF6670761BA81005FE872 /* SDL_coreaudio.c in Sources */ = {isa = PBXBuildFile; fileRef = BECDF5D50761B759005FE872 /* SDL_coreaudio.c */; };
		BECDF6760761BA81005FE872 /* SDL_cpuinfo.h in Headers */ = {isa = PBXBuildFile; fileRef = B2CF8DC405C444E400E5DC7F /* SDL_cpuinfo.h */; };
		BECDF6770761BA81005FE872 /* SDL_name.h in Headers */ = {isa = PBXBuildFile; fileRef = B2CF8DC705C4450500E5DC7F /* SDL_name.h */; };
		BECDF6780761BA81005FE872 /* SDL_coreaudio.h in Headers */ = {isa = PBXBuildFile; fileRef = BECDF5D60761B759005FE872 /* SDL_coreaudio.h */; };
		BECDF67A0761BA81005FE872 /* SDL_audio.c in Sources */ = {isa = PBXBuildFile; fileRef = 01538330006D78D67F000001 /* SDL_audio.c */; };
		BECDF67B0761BA81005FE872 /* SDL_audiocvt.c in Sources */ = {isa = PBXBuildFile; fileRef = 01538331006D78D67F000001 /* SDL_audiocvt.c */; };
		BECDF67D0761BA81005FE872 /* SDL_audiodev.c in Sources */ = {isa = PBXBuildFile; fileRef = 01538332006D78D67F000001 /* SDL_audiodev.c */; };
		BECDF67E0761BA81005FE872 /* SDL_mixer.c in Sources */ = {isa = PBXBuildFile; fileRef = 01538334006D78D67F000001 /* SDL_mixer.c */; };
		BECDF67F0761BA81005FE872 /* SDL_wave.c in Sources */ = {isa = PBXBuildFile; fileRef = 01538335006D78D67F000001 /* SDL_wave.c */; };
		BECDF6840761BA81005FE872 /* SDL_events.c in Sources */ = {isa = PBXBuildFile; fileRef = 01538369006D79147F000001 /* SDL_events.c */; };
		BECDF6860761BA81005FE872 /* SDL_keyboard.c in Sources */ = {isa = PBXBuildFile; fileRef = 0153836B006D79147F000001 /* SDL_keyboard.c */; };
		BECDF6870761BA81005FE872 /* SDL_mouse.c in Sources */ = {isa = PBXBuildFile; fileRef = 0153836C006D79147F000001 /* SDL_mouse.c */; };
		BECDF6880761BA81005FE872 /* SDL_quit.c in Sources */ = {isa = PBXBuildFile; fileRef = 0153836D006D79147F000001 /* SDL_quit.c */; };
		BECDF68A0761BA81005FE872 /* SDL_rwops.c in Sources */ = {isa = PBXBuildFile; fileRef = 01538377006D79307F000001 /* SDL_rwops.c */; };
		BECDF68B0761BA81005FE872 /* SDL_joystick.c in Sources */ = {isa = PBXBuildFile; fileRef = 083E489D006D88D97F000001 /* SDL_joystick.c */; };
		BECDF68C0761BA81005FE872 /* SDL_thread.c in Sources */ = {isa = PBXBuildFile; fileRef = 01538445006D7EC67F000001 /* SDL_thread.c */; };
		BECDF6920761BA81005FE872 /* SDL_timer.c in Sources */ = {isa = PBXBuildFile; fileRef = 015383A0006D79BC7F000001 /* SDL_timer.c */; };
		BECDF6A20761BA81005FE872 /* SDL_error.c in Sources */ = {isa = PBXBuildFile; fileRef = 01538438006D7D947F000001 /* SDL_error.c */; };
		BECDF6A30761BA81005FE872 /* SDL_fatal.c in Sources */ = {isa = PBXBuildFile; fileRef = 01538439006D7D947F000001 /* SDL_fatal.c */; };
		BECDF6A50761BA81005FE872 /* SDL.c in Sources */ = {isa = PBXBuildFile; fileRef = 0153843C006D7D947F000001 /* SDL.c */; };
		BECDF6A60761BA81005FE872 /* SDL_sysjoystick.c in Sources */ = {isa = PBXBuildFile; fileRef = F51789D101769A2401D3D55B /* SDL_sysjoystick.c */; };
		BECDF6AF0761BA81005FE872 /* SDL_cpuinfo.c in Sources */ = {isa = PBXBuildFile; fileRef = B24DA50405A88D52006B9F1C /* SDL_cpuinfo.c */; };
		BECDF6B00761BA81005FE872 /* SDL_coreaudio.c in Sources */ = {isa = PBXBuildFile; fileRef = BECDF5D50761B759005FE872 /* SDL_coreaudio.c */; };
/* End PBXBuildFile section */

/* Begin PBXContainerItemProxy section */
		002D2AA8106C196E00BF972E /* PBXContainerItemProxy */ = {
			isa = PBXContainerItemProxy;
			containerPortal = 0867D690FE84028FC02AAC07 /* Project object */;
			proxyType = 1;
			remoteGlobalIDString = 002D2A9E106C18E700BF972E;
			remoteInfo = "Generate Header Files";
		};
		002D2AAB106C19B200BF972E /* PBXContainerItemProxy */ = {
			isa = PBXContainerItemProxy;
			containerPortal = 0867D690FE84028FC02AAC07 /* Project object */;
			proxyType = 1;
			remoteGlobalIDString = 002D2A9E106C18E700BF972E;
			remoteInfo = "Generate Header Files";
		};
		008310451072EA9000A531F1 /* PBXContainerItemProxy */ = {
			isa = PBXContainerItemProxy;
			containerPortal = 0867D690FE84028FC02AAC07 /* Project object */;
			proxyType = 1;
			remoteGlobalIDString = 0083103F1072EA5700A531F1;
			remoteInfo = "Generate Doxygen DocSet";
		};
		00D8DA2E1195094500638393 /* PBXContainerItemProxy */ = {
			isa = PBXContainerItemProxy;
			containerPortal = 0867D690FE84028FC02AAC07 /* Project object */;
			proxyType = 1;
			remoteGlobalIDString = BECDF5FE0761BA81005FE872;
			remoteInfo = Framework;
		};
		BECDF6C50761BA81005FE872 /* PBXContainerItemProxy */ = {
			isa = PBXContainerItemProxy;
			containerPortal = 0867D690FE84028FC02AAC07 /* Project object */;
			proxyType = 1;
			remoteGlobalIDString = BECDF5FE0761BA81005FE872;
			remoteInfo = "Framework (Upgraded)";
		};
/* End PBXContainerItemProxy section */

/* Begin PBXCopyFilesBuildPhase section */
		006E9491119510E1001DE610 /* Copy Frameworks */ = {
			isa = PBXCopyFilesBuildPhase;
			buildActionMask = 2147483647;
			dstPath = "";
			dstSubfolderSpec = 10;
			files = (
				006E94F01195125B001DE610 /* SDL.framework in Copy Frameworks */,
			);
			name = "Copy Frameworks";
			runOnlyForDeploymentPostprocessing = 0;
		};
		006E94B3119511CE001DE610 /* Copy rwops */ = {
			isa = PBXCopyFilesBuildPhase;
			buildActionMask = 2147483647;
			dstPath = rwops;
			dstSubfolderSpec = 7;
			files = (
				006E94BC11951217001DE610 /* read in Copy rwops */,
			);
			name = "Copy rwops";
			runOnlyForDeploymentPostprocessing = 0;
		};
/* End PBXCopyFilesBuildPhase section */

/* Begin PBXFileReference section */
		00162D3409BD1FA90037C8D0 /* SDL_config_macosx.h */ = {isa = PBXFileReference; fileEncoding = 30; lastKnownFileType = sourcecode.c.h; name = SDL_config_macosx.h; path = ../../include/SDL_config_macosx.h; sourceTree = SOURCE_ROOT; };
		00162D3709BD1FA90037C8D0 /* SDL_config.h */ = {isa = PBXFileReference; fileEncoding = 30; lastKnownFileType = sourcecode.c.h; name = SDL_config.h; path = ../../include/SDL_config.h; sourceTree = SOURCE_ROOT; };
		00162D3809BD1FA90037C8D0 /* SDL_platform.h */ = {isa = PBXFileReference; fileEncoding = 30; lastKnownFileType = sourcecode.c.h; name = SDL_platform.h; path = ../../include/SDL_platform.h; sourceTree = SOURCE_ROOT; };
		00162D3909BD1FA90037C8D0 /* SDL_stdinc.h */ = {isa = PBXFileReference; fileEncoding = 30; lastKnownFileType = sourcecode.c.h; name = SDL_stdinc.h; path = ../../include/SDL_stdinc.h; sourceTree = SOURCE_ROOT; };
		00162D4D09BD20DA0037C8D0 /* SDL_syscond.c */ = {isa = PBXFileReference; fileEncoding = 30; lastKnownFileType = sourcecode.c.c; path = SDL_syscond.c; sourceTree = "<group>"; };
		00162D4E09BD20DA0037C8D0 /* SDL_sysmutex.c */ = {isa = PBXFileReference; fileEncoding = 30; lastKnownFileType = sourcecode.c.c; path = SDL_sysmutex.c; sourceTree = "<group>"; };
		00162D4F09BD20DA0037C8D0 /* SDL_sysmutex_c.h */ = {isa = PBXFileReference; fileEncoding = 30; lastKnownFileType = sourcecode.c.h; path = SDL_sysmutex_c.h; sourceTree = "<group>"; };
		00162D5009BD20DA0037C8D0 /* SDL_syssem.c */ = {isa = PBXFileReference; fileEncoding = 30; lastKnownFileType = sourcecode.c.c; path = SDL_syssem.c; sourceTree = "<group>"; };
		00162D5109BD20DA0037C8D0 /* SDL_systhread.c */ = {isa = PBXFileReference; fileEncoding = 30; lastKnownFileType = sourcecode.c.c; path = SDL_systhread.c; sourceTree = "<group>"; };
		00162D5209BD20DA0037C8D0 /* SDL_systhread_c.h */ = {isa = PBXFileReference; fileEncoding = 30; lastKnownFileType = sourcecode.c.h; path = SDL_systhread_c.h; sourceTree = "<group>"; };
		00162D6009BD21010037C8D0 /* SDL_systimer.c */ = {isa = PBXFileReference; fileEncoding = 30; lastKnownFileType = sourcecode.c.c; path = SDL_systimer.c; sourceTree = "<group>"; };
		00162D6509BD214F0037C8D0 /* SDL_getenv.c */ = {isa = PBXFileReference; fileEncoding = 30; lastKnownFileType = sourcecode.c.c; path = SDL_getenv.c; sourceTree = "<group>"; };
		00162D6609BD214F0037C8D0 /* SDL_malloc.c */ = {isa = PBXFileReference; fileEncoding = 30; lastKnownFileType = sourcecode.c.c; path = SDL_malloc.c; sourceTree = "<group>"; };
		00162D6709BD214F0037C8D0 /* SDL_qsort.c */ = {isa = PBXFileReference; fileEncoding = 30; lastKnownFileType = sourcecode.c.c; path = SDL_qsort.c; sourceTree = "<group>"; };
		00162D6809BD214F0037C8D0 /* SDL_stdlib.c */ = {isa = PBXFileReference; fileEncoding = 30; lastKnownFileType = sourcecode.c.c; path = SDL_stdlib.c; sourceTree = "<group>"; };
		00162D6909BD214F0037C8D0 /* SDL_string.c */ = {isa = PBXFileReference; fileEncoding = 30; lastKnownFileType = sourcecode.c.c; path = SDL_string.c; sourceTree = "<group>"; };
		001798C410743B9F00F5D044 /* SDL_syspower.c */ = {isa = PBXFileReference; fileEncoding = 4; lastKnownFileType = sourcecode.c.c; path = SDL_syspower.c; sourceTree = "<group>"; };
		001798C710743B9F00F5D044 /* SDL_power.c */ = {isa = PBXFileReference; fileEncoding = 4; lastKnownFileType = sourcecode.c.c; path = SDL_power.c; sourceTree = "<group>"; };
		001E39EC1196F75000A3F5B8 /* TestSupportRWops_Cocoa.m */ = {isa = PBXFileReference; fileEncoding = 4; lastKnownFileType = sourcecode.c.objc; path = TestSupportRWops_Cocoa.m; sourceTree = "<group>"; };
		001E39ED1196F75000A3F5B8 /* TestSupportRWops.h */ = {isa = PBXFileReference; fileEncoding = 4; lastKnownFileType = sourcecode.c.h; path = TestSupportRWops.h; sourceTree = "<group>"; };
		002F328509CA049100EBEB88 /* SDL_iconv.c */ = {isa = PBXFileReference; fileEncoding = 30; lastKnownFileType = sourcecode.c.c; path = SDL_iconv.c; sourceTree = "<group>"; };
		002F32D409CA0BE700EBEB88 /* SDL_diskaudio.c */ = {isa = PBXFileReference; fileEncoding = 30; lastKnownFileType = sourcecode.c.c; path = SDL_diskaudio.c; sourceTree = "<group>"; };
		002F32D509CA0BE700EBEB88 /* SDL_diskaudio.h */ = {isa = PBXFileReference; fileEncoding = 30; lastKnownFileType = sourcecode.c.h; path = SDL_diskaudio.h; sourceTree = "<group>"; };
		002F32E209CA0BF600EBEB88 /* SDL_dummyaudio.c */ = {isa = PBXFileReference; fileEncoding = 30; lastKnownFileType = sourcecode.c.c; path = SDL_dummyaudio.c; sourceTree = "<group>"; };
		002F32E309CA0BF600EBEB88 /* SDL_dummyaudio.h */ = {isa = PBXFileReference; fileEncoding = 30; lastKnownFileType = sourcecode.c.h; path = SDL_dummyaudio.h; sourceTree = "<group>"; };
		006E949C119511A1001DE610 /* icon.bmp */ = {isa = PBXFileReference; lastKnownFileType = image.bmp; name = icon.bmp; path = ../../test/icon.bmp; sourceTree = SOURCE_ROOT; };
		006E949D119511A1001DE610 /* moose.dat */ = {isa = PBXFileReference; lastKnownFileType = file; name = moose.dat; path = ../../test/moose.dat; sourceTree = SOURCE_ROOT; };
		006E949E119511A1001DE610 /* picture.xbm */ = {isa = PBXFileReference; fileEncoding = 4; lastKnownFileType = text; name = picture.xbm; path = ../../test/picture.xbm; sourceTree = SOURCE_ROOT; };
		006E949F119511A1001DE610 /* sail.bmp */ = {isa = PBXFileReference; lastKnownFileType = image.bmp; name = sail.bmp; path = ../../test/sail.bmp; sourceTree = SOURCE_ROOT; };
		006E94A0119511A1001DE610 /* sample.bmp */ = {isa = PBXFileReference; lastKnownFileType = image.bmp; name = sample.bmp; path = ../../test/sample.bmp; sourceTree = SOURCE_ROOT; };
		006E94A1119511A1001DE610 /* sample.wav */ = {isa = PBXFileReference; lastKnownFileType = audio.wav; name = sample.wav; path = ../../test/sample.wav; sourceTree = SOURCE_ROOT; };
		006E94A2119511A1001DE610 /* utf8.txt */ = {isa = PBXFileReference; fileEncoding = 4; lastKnownFileType = text; name = utf8.txt; path = ../../test/utf8.txt; sourceTree = SOURCE_ROOT; };
		006E95AE11952992001DE610 /* SDL_rwopsbundlesupport.h */ = {isa = PBXFileReference; fileEncoding = 4; lastKnownFileType = sourcecode.c.h; path = SDL_rwopsbundlesupport.h; sourceTree = "<group>"; };
		006E95AF11952992001DE610 /* SDL_rwopsbundlesupport.m */ = {isa = PBXFileReference; fileEncoding = 4; lastKnownFileType = sourcecode.c.objc; path = SDL_rwopsbundlesupport.m; sourceTree = "<group>"; };
		0073179B0858DECD00B2BC32 /* AudioToolbox.framework */ = {isa = PBXFileReference; lastKnownFileType = wrapper.framework; name = AudioToolbox.framework; path = /System/Library/Frameworks/AudioToolbox.framework; sourceTree = "<absolute>"; };
		0073179C0858DECD00B2BC32 /* AudioUnit.framework */ = {isa = PBXFileReference; lastKnownFileType = wrapper.framework; name = AudioUnit.framework; path = /System/Library/Frameworks/AudioUnit.framework; sourceTree = "<absolute>"; };
		0073179D0858DECD00B2BC32 /* Cocoa.framework */ = {isa = PBXFileReference; lastKnownFileType = wrapper.framework; name = Cocoa.framework; path = /System/Library/Frameworks/Cocoa.framework; sourceTree = "<absolute>"; };
		0073179E0858DECD00B2BC32 /* CoreAudio.framework */ = {isa = PBXFileReference; lastKnownFileType = wrapper.framework; name = CoreAudio.framework; path = /System/Library/Frameworks/CoreAudio.framework; sourceTree = "<absolute>"; };
		0073179F0858DECD00B2BC32 /* IOKit.framework */ = {isa = PBXFileReference; lastKnownFileType = wrapper.framework; name = IOKit.framework; path = /System/Library/Frameworks/IOKit.framework; sourceTree = "<absolute>"; };
		007317A00858DECD00B2BC32 /* OpenGL.framework */ = {isa = PBXFileReference; lastKnownFileType = wrapper.framework; name = OpenGL.framework; path = /System/Library/Frameworks/OpenGL.framework; sourceTree = "<absolute>"; };
		007317C10858E15000B2BC32 /* Carbon.framework */ = {isa = PBXFileReference; lastKnownFileType = wrapper.framework; name = Carbon.framework; path = /System/Library/Frameworks/Carbon.framework; sourceTree = "<absolute>"; };
		00794D3F09D0C461003FC8A1 /* License.rtf */ = {isa = PBXFileReference; lastKnownFileType = text.rtf; path = License.rtf; sourceTree = "<group>"; };
		00A6EBD91078D569001EEA06 /* SDL_revision.h */ = {isa = PBXFileReference; fileEncoding = 4; lastKnownFileType = sourcecode.c.h; name = SDL_revision.h; path = ../../include/SDL_revision.h; sourceTree = SOURCE_ROOT; };
		00AE6E1E08B958CC00255E2F /* ReadMeDevLite.txt */ = {isa = PBXFileReference; fileEncoding = 30; lastKnownFileType = text; path = ReadMeDevLite.txt; sourceTree = "<group>"; };
		00B7E61F097F2D9E00826121 /* SDL_mixer_MMX.c */ = {isa = PBXFileReference; fileEncoding = 30; lastKnownFileType = sourcecode.c.c; path = SDL_mixer_MMX.c; sourceTree = "<group>"; };
		00B7E620097F2D9E00826121 /* SDL_mixer_MMX.h */ = {isa = PBXFileReference; fileEncoding = 30; lastKnownFileType = sourcecode.c.h; path = SDL_mixer_MMX.h; sourceTree = "<group>"; };
		00CFA67A106B44CE00758660 /* SDL_atomic.h */ = {isa = PBXFileReference; fileEncoding = 4; lastKnownFileType = sourcecode.c.h; name = SDL_atomic.h; path = ../../include/SDL_atomic.h; sourceTree = SOURCE_ROOT; };
		00CFA67B106B44CE00758660 /* SDL_compat.h */ = {isa = PBXFileReference; fileEncoding = 4; lastKnownFileType = sourcecode.c.h; name = SDL_compat.h; path = ../../include/SDL_compat.h; sourceTree = SOURCE_ROOT; };
		00CFA67C106B44CE00758660 /* SDL_haptic.h */ = {isa = PBXFileReference; fileEncoding = 4; lastKnownFileType = sourcecode.c.h; name = SDL_haptic.h; path = ../../include/SDL_haptic.h; sourceTree = SOURCE_ROOT; };
		00CFA67D106B44CE00758660 /* SDL_pixels.h */ = {isa = PBXFileReference; fileEncoding = 4; lastKnownFileType = sourcecode.c.h; name = SDL_pixels.h; path = ../../include/SDL_pixels.h; sourceTree = SOURCE_ROOT; };
		00CFA67E106B44CE00758660 /* SDL_power.h */ = {isa = PBXFileReference; fileEncoding = 4; lastKnownFileType = sourcecode.c.h; name = SDL_power.h; path = ../../include/SDL_power.h; sourceTree = SOURCE_ROOT; };
		00CFA67F106B44CE00758660 /* SDL_rect.h */ = {isa = PBXFileReference; fileEncoding = 4; lastKnownFileType = sourcecode.c.h; name = SDL_rect.h; path = ../../include/SDL_rect.h; sourceTree = SOURCE_ROOT; };
		00CFA680106B44CE00758660 /* SDL_scancode.h */ = {isa = PBXFileReference; fileEncoding = 4; lastKnownFileType = sourcecode.c.h; name = SDL_scancode.h; path = ../../include/SDL_scancode.h; sourceTree = SOURCE_ROOT; };
		00CFA681106B44CE00758660 /* SDL_surface.h */ = {isa = PBXFileReference; fileEncoding = 4; lastKnownFileType = sourcecode.c.h; name = SDL_surface.h; path = ../../include/SDL_surface.h; sourceTree = SOURCE_ROOT; };
		00CFA6A1106B467B00758660 /* SDL_atomic.c */ = {isa = PBXFileReference; fileEncoding = 4; lastKnownFileType = sourcecode.c.c; path = SDL_atomic.c; sourceTree = "<group>"; };
		00CFA6B0106B46E500758660 /* SDL_audio_c.h */ = {isa = PBXFileReference; fileEncoding = 4; lastKnownFileType = sourcecode.c.h; path = SDL_audio_c.h; sourceTree = "<group>"; };
		00CFA6B1106B46E500758660 /* SDL_audiodev_c.h */ = {isa = PBXFileReference; fileEncoding = 4; lastKnownFileType = sourcecode.c.h; path = SDL_audiodev_c.h; sourceTree = "<group>"; };
		00CFA6B2106B46E500758660 /* SDL_audiomem.h */ = {isa = PBXFileReference; fileEncoding = 4; lastKnownFileType = sourcecode.c.h; path = SDL_audiomem.h; sourceTree = "<group>"; };
		00CFA6B3106B46E500758660 /* SDL_audiotypecvt.c */ = {isa = PBXFileReference; fileEncoding = 4; lastKnownFileType = sourcecode.c.c; path = SDL_audiotypecvt.c; sourceTree = "<group>"; };
		00CFA6B4106B46E500758660 /* SDL_sysaudio.h */ = {isa = PBXFileReference; fileEncoding = 4; lastKnownFileType = sourcecode.c.h; path = SDL_sysaudio.h; sourceTree = "<group>"; };
		00CFA6B5106B46E500758660 /* SDL_wave.h */ = {isa = PBXFileReference; fileEncoding = 4; lastKnownFileType = sourcecode.c.h; path = SDL_wave.h; sourceTree = "<group>"; };
		00CFA6C2106B480800758660 /* SDL_events_c.h */ = {isa = PBXFileReference; fileEncoding = 4; lastKnownFileType = sourcecode.c.h; path = SDL_events_c.h; sourceTree = "<group>"; };
		00CFA6C3106B480800758660 /* SDL_keyboard_c.h */ = {isa = PBXFileReference; fileEncoding = 4; lastKnownFileType = sourcecode.c.h; path = SDL_keyboard_c.h; sourceTree = "<group>"; };
		00CFA6C4106B480800758660 /* SDL_mouse_c.h */ = {isa = PBXFileReference; fileEncoding = 4; lastKnownFileType = sourcecode.c.h; path = SDL_mouse_c.h; sourceTree = "<group>"; };
		00CFA6C5106B480800758660 /* SDL_sysevents.h */ = {isa = PBXFileReference; fileEncoding = 4; lastKnownFileType = sourcecode.c.h; path = SDL_sysevents.h; sourceTree = "<group>"; };
		00CFA6C6106B480800758660 /* SDL_windowevents_c.h */ = {isa = PBXFileReference; fileEncoding = 4; lastKnownFileType = sourcecode.c.h; path = SDL_windowevents_c.h; sourceTree = "<group>"; };
		00CFA6C7106B480800758660 /* SDL_windowevents.c */ = {isa = PBXFileReference; fileEncoding = 4; lastKnownFileType = sourcecode.c.c; path = SDL_windowevents.c; sourceTree = "<group>"; };
		00CFA6E1106B48D800758660 /* SDL_syshaptic.c */ = {isa = PBXFileReference; fileEncoding = 4; lastKnownFileType = sourcecode.c.c; path = SDL_syshaptic.c; sourceTree = "<group>"; };
		00CFA6E8106B48D800758660 /* SDL_haptic.c */ = {isa = PBXFileReference; fileEncoding = 4; lastKnownFileType = sourcecode.c.c; path = SDL_haptic.c; sourceTree = "<group>"; };
		00CFA6E9106B48D800758660 /* SDL_syshaptic.h */ = {isa = PBXFileReference; fileEncoding = 4; lastKnownFileType = sourcecode.c.h; path = SDL_syshaptic.h; sourceTree = "<group>"; };
		00CFA6FA106B493800758660 /* SDL_compat.c */ = {isa = PBXFileReference; fileEncoding = 4; lastKnownFileType = sourcecode.c.c; name = SDL_compat.c; path = ../../src/SDL_compat.c; sourceTree = SOURCE_ROOT; };
		00CFA6FB106B493800758660 /* SDL_error_c.h */ = {isa = PBXFileReference; fileEncoding = 4; lastKnownFileType = sourcecode.c.h; name = SDL_error_c.h; path = ../../src/SDL_error_c.h; sourceTree = SOURCE_ROOT; };
		00CFA6FC106B493800758660 /* SDL_fatal.h */ = {isa = PBXFileReference; fileEncoding = 4; lastKnownFileType = sourcecode.c.h; name = SDL_fatal.h; path = ../../src/SDL_fatal.h; sourceTree = SOURCE_ROOT; };
		00CFA704106B498A00758660 /* SDL_cocoaevents.h */ = {isa = PBXFileReference; fileEncoding = 4; lastKnownFileType = sourcecode.c.h; path = SDL_cocoaevents.h; sourceTree = "<group>"; };
		00CFA705106B498A00758660 /* SDL_cocoaevents.m */ = {isa = PBXFileReference; fileEncoding = 4; lastKnownFileType = sourcecode.c.objc; path = SDL_cocoaevents.m; sourceTree = "<group>"; };
		00CFA706106B498A00758660 /* SDL_cocoakeyboard.h */ = {isa = PBXFileReference; fileEncoding = 4; lastKnownFileType = sourcecode.c.h; path = SDL_cocoakeyboard.h; sourceTree = "<group>"; };
		00CFA707106B498A00758660 /* SDL_cocoakeyboard.m */ = {isa = PBXFileReference; fileEncoding = 4; lastKnownFileType = sourcecode.c.objc; path = SDL_cocoakeyboard.m; sourceTree = "<group>"; };
		00CFA708106B498A00758660 /* SDL_cocoamodes.h */ = {isa = PBXFileReference; fileEncoding = 4; lastKnownFileType = sourcecode.c.h; path = SDL_cocoamodes.h; sourceTree = "<group>"; };
		00CFA709106B498A00758660 /* SDL_cocoamodes.m */ = {isa = PBXFileReference; fileEncoding = 4; lastKnownFileType = sourcecode.c.objc; path = SDL_cocoamodes.m; sourceTree = "<group>"; };
		00CFA70A106B498A00758660 /* SDL_cocoamouse.h */ = {isa = PBXFileReference; fileEncoding = 4; lastKnownFileType = sourcecode.c.h; path = SDL_cocoamouse.h; sourceTree = "<group>"; };
		00CFA70B106B498A00758660 /* SDL_cocoamouse.m */ = {isa = PBXFileReference; fileEncoding = 4; lastKnownFileType = sourcecode.c.objc; path = SDL_cocoamouse.m; sourceTree = "<group>"; };
		00CFA70C106B498A00758660 /* SDL_cocoaopengl.h */ = {isa = PBXFileReference; fileEncoding = 4; lastKnownFileType = sourcecode.c.h; path = SDL_cocoaopengl.h; sourceTree = "<group>"; };
		00CFA70D106B498A00758660 /* SDL_cocoaopengl.m */ = {isa = PBXFileReference; fileEncoding = 4; lastKnownFileType = sourcecode.c.objc; path = SDL_cocoaopengl.m; sourceTree = "<group>"; };
		00CFA70E106B498A00758660 /* SDL_cocoavideo.h */ = {isa = PBXFileReference; fileEncoding = 4; lastKnownFileType = sourcecode.c.h; path = SDL_cocoavideo.h; sourceTree = "<group>"; };
		00CFA70F106B498A00758660 /* SDL_cocoavideo.m */ = {isa = PBXFileReference; fileEncoding = 4; lastKnownFileType = sourcecode.c.objc; path = SDL_cocoavideo.m; sourceTree = "<group>"; };
		00CFA710106B498A00758660 /* SDL_cocoawindow.h */ = {isa = PBXFileReference; fileEncoding = 4; lastKnownFileType = sourcecode.c.h; path = SDL_cocoawindow.h; sourceTree = "<group>"; };
		00CFA711106B498A00758660 /* SDL_cocoawindow.m */ = {isa = PBXFileReference; fileEncoding = 4; lastKnownFileType = sourcecode.c.objc; path = SDL_cocoawindow.m; sourceTree = "<group>"; };
		00CFA713106B498A00758660 /* SDL_nullevents.c */ = {isa = PBXFileReference; fileEncoding = 4; lastKnownFileType = sourcecode.c.c; path = SDL_nullevents.c; sourceTree = "<group>"; };
		00CFA714106B498A00758660 /* SDL_nullevents_c.h */ = {isa = PBXFileReference; fileEncoding = 4; lastKnownFileType = sourcecode.c.h; path = SDL_nullevents_c.h; sourceTree = "<group>"; };
		00CFA715106B498A00758660 /* SDL_nullrender.c */ = {isa = PBXFileReference; fileEncoding = 4; lastKnownFileType = sourcecode.c.c; path = SDL_nullrender.c; sourceTree = "<group>"; };
		00CFA716106B498A00758660 /* SDL_nullrender_c.h */ = {isa = PBXFileReference; fileEncoding = 4; lastKnownFileType = sourcecode.c.h; path = SDL_nullrender_c.h; sourceTree = "<group>"; };
		00CFA717106B498A00758660 /* SDL_nullvideo.c */ = {isa = PBXFileReference; fileEncoding = 4; lastKnownFileType = sourcecode.c.c; path = SDL_nullvideo.c; sourceTree = "<group>"; };
		00CFA718106B498B00758660 /* SDL_nullvideo.h */ = {isa = PBXFileReference; fileEncoding = 4; lastKnownFileType = sourcecode.c.h; path = SDL_nullvideo.h; sourceTree = "<group>"; };
		00CFA71A106B498B00758660 /* imKStoUCS.c */ = {isa = PBXFileReference; fileEncoding = 4; lastKnownFileType = sourcecode.c.c; path = imKStoUCS.c; sourceTree = "<group>"; };
		00CFA71B106B498B00758660 /* imKStoUCS.h */ = {isa = PBXFileReference; fileEncoding = 4; lastKnownFileType = sourcecode.c.h; path = imKStoUCS.h; sourceTree = "<group>"; };
		00CFA71C106B498B00758660 /* SDL_x11dyn.c */ = {isa = PBXFileReference; fileEncoding = 4; lastKnownFileType = sourcecode.c.c; path = SDL_x11dyn.c; sourceTree = "<group>"; };
		00CFA71D106B498B00758660 /* SDL_x11dyn.h */ = {isa = PBXFileReference; fileEncoding = 4; lastKnownFileType = sourcecode.c.h; path = SDL_x11dyn.h; sourceTree = "<group>"; };
		00CFA71E106B498B00758660 /* SDL_x11events.c */ = {isa = PBXFileReference; fileEncoding = 4; lastKnownFileType = sourcecode.c.c; path = SDL_x11events.c; sourceTree = "<group>"; };
		00CFA71F106B498B00758660 /* SDL_x11events.h */ = {isa = PBXFileReference; fileEncoding = 4; lastKnownFileType = sourcecode.c.h; path = SDL_x11events.h; sourceTree = "<group>"; };
		00CFA720106B498B00758660 /* SDL_x11gamma.c */ = {isa = PBXFileReference; fileEncoding = 4; lastKnownFileType = sourcecode.c.c; path = SDL_x11gamma.c; sourceTree = "<group>"; };
		00CFA721106B498B00758660 /* SDL_x11gamma.h */ = {isa = PBXFileReference; fileEncoding = 4; lastKnownFileType = sourcecode.c.h; path = SDL_x11gamma.h; sourceTree = "<group>"; };
		00CFA722106B498B00758660 /* SDL_x11keyboard.c */ = {isa = PBXFileReference; fileEncoding = 4; lastKnownFileType = sourcecode.c.c; path = SDL_x11keyboard.c; sourceTree = "<group>"; };
		00CFA723106B498B00758660 /* SDL_x11keyboard.h */ = {isa = PBXFileReference; fileEncoding = 4; lastKnownFileType = sourcecode.c.h; path = SDL_x11keyboard.h; sourceTree = "<group>"; };
		00CFA724106B498B00758660 /* SDL_x11modes.c */ = {isa = PBXFileReference; fileEncoding = 4; lastKnownFileType = sourcecode.c.c; path = SDL_x11modes.c; sourceTree = "<group>"; };
		00CFA725106B498B00758660 /* SDL_x11modes.h */ = {isa = PBXFileReference; fileEncoding = 4; lastKnownFileType = sourcecode.c.h; path = SDL_x11modes.h; sourceTree = "<group>"; };
		00CFA726106B498B00758660 /* SDL_x11mouse.c */ = {isa = PBXFileReference; fileEncoding = 4; lastKnownFileType = sourcecode.c.c; path = SDL_x11mouse.c; sourceTree = "<group>"; };
		00CFA727106B498B00758660 /* SDL_x11mouse.h */ = {isa = PBXFileReference; fileEncoding = 4; lastKnownFileType = sourcecode.c.h; path = SDL_x11mouse.h; sourceTree = "<group>"; };
		00CFA728106B498B00758660 /* SDL_x11opengl.c */ = {isa = PBXFileReference; fileEncoding = 4; lastKnownFileType = sourcecode.c.c; path = SDL_x11opengl.c; sourceTree = "<group>"; };
		00CFA729106B498B00758660 /* SDL_x11opengl.h */ = {isa = PBXFileReference; fileEncoding = 4; lastKnownFileType = sourcecode.c.h; path = SDL_x11opengl.h; sourceTree = "<group>"; };
		00CFA72A106B498B00758660 /* SDL_x11opengles.c */ = {isa = PBXFileReference; fileEncoding = 4; lastKnownFileType = sourcecode.c.c; path = SDL_x11opengles.c; sourceTree = "<group>"; };
		00CFA72B106B498B00758660 /* SDL_x11opengles.h */ = {isa = PBXFileReference; fileEncoding = 4; lastKnownFileType = sourcecode.c.h; path = SDL_x11opengles.h; sourceTree = "<group>"; };
		00CFA72C106B498B00758660 /* SDL_x11render.c */ = {isa = PBXFileReference; fileEncoding = 4; lastKnownFileType = sourcecode.c.c; path = SDL_x11render.c; sourceTree = "<group>"; };
		00CFA72D106B498B00758660 /* SDL_x11render.h */ = {isa = PBXFileReference; fileEncoding = 4; lastKnownFileType = sourcecode.c.h; path = SDL_x11render.h; sourceTree = "<group>"; };
		00CFA72E106B498B00758660 /* SDL_x11sym.h */ = {isa = PBXFileReference; fileEncoding = 4; lastKnownFileType = sourcecode.c.h; path = SDL_x11sym.h; sourceTree = "<group>"; };
		00CFA72F106B498B00758660 /* SDL_x11video.c */ = {isa = PBXFileReference; fileEncoding = 4; lastKnownFileType = sourcecode.c.c; path = SDL_x11video.c; sourceTree = "<group>"; };
		00CFA730106B498B00758660 /* SDL_x11video.h */ = {isa = PBXFileReference; fileEncoding = 4; lastKnownFileType = sourcecode.c.h; path = SDL_x11video.h; sourceTree = "<group>"; };
		00CFA731106B498B00758660 /* SDL_x11window.c */ = {isa = PBXFileReference; fileEncoding = 4; lastKnownFileType = sourcecode.c.c; path = SDL_x11window.c; sourceTree = "<group>"; };
		00CFA732106B498B00758660 /* SDL_x11window.h */ = {isa = PBXFileReference; fileEncoding = 4; lastKnownFileType = sourcecode.c.h; path = SDL_x11window.h; sourceTree = "<group>"; };
		00CFA735106B498B00758660 /* extutil.h */ = {isa = PBXFileReference; fileEncoding = 4; lastKnownFileType = sourcecode.c.h; path = extutil.h; sourceTree = "<group>"; };
		00CFA736106B498B00758660 /* panoramiXext.h */ = {isa = PBXFileReference; fileEncoding = 4; lastKnownFileType = sourcecode.c.h; path = panoramiXext.h; sourceTree = "<group>"; };
		00CFA737106B498B00758660 /* panoramiXproto.h */ = {isa = PBXFileReference; fileEncoding = 4; lastKnownFileType = sourcecode.c.h; path = panoramiXproto.h; sourceTree = "<group>"; };
		00CFA738106B498B00758660 /* StdCmap.h */ = {isa = PBXFileReference; fileEncoding = 4; lastKnownFileType = sourcecode.c.h; path = StdCmap.h; sourceTree = "<group>"; };
		00CFA739106B498B00758660 /* Xext.h */ = {isa = PBXFileReference; fileEncoding = 4; lastKnownFileType = sourcecode.c.h; path = Xext.h; sourceTree = "<group>"; };
		00CFA73A106B498B00758660 /* xf86dga.h */ = {isa = PBXFileReference; fileEncoding = 4; lastKnownFileType = sourcecode.c.h; path = xf86dga.h; sourceTree = "<group>"; };
		00CFA73B106B498B00758660 /* xf86dga1.h */ = {isa = PBXFileReference; fileEncoding = 4; lastKnownFileType = sourcecode.c.h; path = xf86dga1.h; sourceTree = "<group>"; };
		00CFA73C106B498B00758660 /* xf86dga1str.h */ = {isa = PBXFileReference; fileEncoding = 4; lastKnownFileType = sourcecode.c.h; path = xf86dga1str.h; sourceTree = "<group>"; };
		00CFA73D106B498B00758660 /* xf86dgastr.h */ = {isa = PBXFileReference; fileEncoding = 4; lastKnownFileType = sourcecode.c.h; path = xf86dgastr.h; sourceTree = "<group>"; };
		00CFA73E106B498B00758660 /* xf86vmode.h */ = {isa = PBXFileReference; fileEncoding = 4; lastKnownFileType = sourcecode.c.h; path = xf86vmode.h; sourceTree = "<group>"; };
		00CFA73F106B498B00758660 /* xf86vmstr.h */ = {isa = PBXFileReference; fileEncoding = 4; lastKnownFileType = sourcecode.c.h; path = xf86vmstr.h; sourceTree = "<group>"; };
		00CFA740106B498B00758660 /* Xinerama.h */ = {isa = PBXFileReference; fileEncoding = 4; lastKnownFileType = sourcecode.c.h; path = Xinerama.h; sourceTree = "<group>"; };
		00CFA741106B498B00758660 /* Xv.h */ = {isa = PBXFileReference; fileEncoding = 4; lastKnownFileType = sourcecode.c.h; path = Xv.h; sourceTree = "<group>"; };
		00CFA742106B498B00758660 /* Xvlib.h */ = {isa = PBXFileReference; fileEncoding = 4; lastKnownFileType = sourcecode.c.h; path = Xvlib.h; sourceTree = "<group>"; };
		00CFA743106B498B00758660 /* Xvproto.h */ = {isa = PBXFileReference; fileEncoding = 4; lastKnownFileType = sourcecode.c.h; path = Xvproto.h; sourceTree = "<group>"; };
		00CFA744106B498B00758660 /* README */ = {isa = PBXFileReference; fileEncoding = 4; lastKnownFileType = text; path = README; sourceTree = "<group>"; };
		00CFA746106B498B00758660 /* Xinerama.c */ = {isa = PBXFileReference; fileEncoding = 4; lastKnownFileType = sourcecode.c.c; path = Xinerama.c; sourceTree = "<group>"; };
		00CFA748106B498B00758660 /* xme.c */ = {isa = PBXFileReference; fileEncoding = 4; lastKnownFileType = sourcecode.c.c; path = xme.c; sourceTree = "<group>"; };
		00CFA74A106B498B00758660 /* AllCmap.c */ = {isa = PBXFileReference; fileEncoding = 4; lastKnownFileType = sourcecode.c.c; path = AllCmap.c; sourceTree = "<group>"; };
		00CFA74B106B498B00758660 /* CmapAlloc.c */ = {isa = PBXFileReference; fileEncoding = 4; lastKnownFileType = sourcecode.c.c; path = CmapAlloc.c; sourceTree = "<group>"; };
		00CFA74C106B498B00758660 /* CrCmap.c */ = {isa = PBXFileReference; fileEncoding = 4; lastKnownFileType = sourcecode.c.c; path = CrCmap.c; sourceTree = "<group>"; };
		00CFA74D106B498B00758660 /* DelCmap.c */ = {isa = PBXFileReference; fileEncoding = 4; lastKnownFileType = sourcecode.c.c; path = DelCmap.c; sourceTree = "<group>"; };
		00CFA74E106B498B00758660 /* Distinct.c */ = {isa = PBXFileReference; fileEncoding = 4; lastKnownFileType = sourcecode.c.c; path = Distinct.c; sourceTree = "<group>"; };
		00CFA74F106B498B00758660 /* LookupCmap.c */ = {isa = PBXFileReference; fileEncoding = 4; lastKnownFileType = sourcecode.c.c; path = LookupCmap.c; sourceTree = "<group>"; };
		00CFA750106B498B00758660 /* StdCmap.c */ = {isa = PBXFileReference; fileEncoding = 4; lastKnownFileType = sourcecode.c.c; path = StdCmap.c; sourceTree = "<group>"; };
		00CFA751106B498B00758660 /* VisCmap.c */ = {isa = PBXFileReference; fileEncoding = 4; lastKnownFileType = sourcecode.c.c; path = VisCmap.c; sourceTree = "<group>"; };
		00CFA753106B498B00758660 /* Xv.c */ = {isa = PBXFileReference; fileEncoding = 4; lastKnownFileType = sourcecode.c.c; path = Xv.c; sourceTree = "<group>"; };
		00CFA754106B498B00758660 /* Xvlibint.h */ = {isa = PBXFileReference; fileEncoding = 4; lastKnownFileType = sourcecode.c.h; path = Xvlibint.h; sourceTree = "<group>"; };
		00CFA756106B498B00758660 /* XF86VMode.c */ = {isa = PBXFileReference; fileEncoding = 4; lastKnownFileType = sourcecode.c.c; path = XF86VMode.c; sourceTree = "<group>"; };
		00CFA7EA106B49B500758660 /* mmx.h */ = {isa = PBXFileReference; fileEncoding = 4; lastKnownFileType = sourcecode.c.h; path = mmx.h; sourceTree = "<group>"; };
		00CFA7EB106B49B500758660 /* SDL_alphamult.c */ = {isa = PBXFileReference; fileEncoding = 4; lastKnownFileType = sourcecode.c.c; path = SDL_alphamult.c; sourceTree = "<group>"; };
		00CFA7EC106B49B500758660 /* SDL_alphamult.h */ = {isa = PBXFileReference; fileEncoding = 4; lastKnownFileType = sourcecode.c.h; path = SDL_alphamult.h; sourceTree = "<group>"; };
		00CFA7ED106B49B500758660 /* SDL_blendline.c */ = {isa = PBXFileReference; fileEncoding = 4; lastKnownFileType = sourcecode.c.c; path = SDL_blendline.c; sourceTree = "<group>"; };
		00CFA7EE106B49B500758660 /* SDL_blendpoint.c */ = {isa = PBXFileReference; fileEncoding = 4; lastKnownFileType = sourcecode.c.c; path = SDL_blendpoint.c; sourceTree = "<group>"; };
		00CFA7EF106B49B500758660 /* SDL_blendrect.c */ = {isa = PBXFileReference; fileEncoding = 4; lastKnownFileType = sourcecode.c.c; path = SDL_blendrect.c; sourceTree = "<group>"; };
		00CFA7F0106B49B500758660 /* SDL_blit_0.c */ = {isa = PBXFileReference; fileEncoding = 4; lastKnownFileType = sourcecode.c.c; path = SDL_blit_0.c; sourceTree = "<group>"; };
		00CFA7F1106B49B500758660 /* SDL_blit_1.c */ = {isa = PBXFileReference; fileEncoding = 4; lastKnownFileType = sourcecode.c.c; path = SDL_blit_1.c; sourceTree = "<group>"; };
		00CFA7F2106B49B500758660 /* SDL_blit_A.c */ = {isa = PBXFileReference; fileEncoding = 4; lastKnownFileType = sourcecode.c.c; path = SDL_blit_A.c; sourceTree = "<group>"; };
		00CFA7F3106B49B600758660 /* SDL_blit_auto.c */ = {isa = PBXFileReference; fileEncoding = 4; lastKnownFileType = sourcecode.c.c; path = SDL_blit_auto.c; sourceTree = "<group>"; };
		00CFA7F4106B49B600758660 /* SDL_blit_auto.h */ = {isa = PBXFileReference; fileEncoding = 4; lastKnownFileType = sourcecode.c.h; path = SDL_blit_auto.h; sourceTree = "<group>"; };
		00CFA7F5106B49B600758660 /* SDL_blit_copy.c */ = {isa = PBXFileReference; fileEncoding = 4; lastKnownFileType = sourcecode.c.c; path = SDL_blit_copy.c; sourceTree = "<group>"; };
		00CFA7F6106B49B600758660 /* SDL_blit_copy.h */ = {isa = PBXFileReference; fileEncoding = 4; lastKnownFileType = sourcecode.c.h; path = SDL_blit_copy.h; sourceTree = "<group>"; };
		00CFA7F7106B49B600758660 /* SDL_blit_N.c */ = {isa = PBXFileReference; fileEncoding = 4; lastKnownFileType = sourcecode.c.c; path = SDL_blit_N.c; sourceTree = "<group>"; };
		00CFA7F8106B49B600758660 /* SDL_blit_slow.c */ = {isa = PBXFileReference; fileEncoding = 4; lastKnownFileType = sourcecode.c.c; path = SDL_blit_slow.c; sourceTree = "<group>"; };
		00CFA7F9106B49B600758660 /* SDL_blit_slow.h */ = {isa = PBXFileReference; fileEncoding = 4; lastKnownFileType = sourcecode.c.h; path = SDL_blit_slow.h; sourceTree = "<group>"; };
		00CFA7FA106B49B600758660 /* SDL_blit.c */ = {isa = PBXFileReference; fileEncoding = 4; lastKnownFileType = sourcecode.c.c; path = SDL_blit.c; sourceTree = "<group>"; };
		00CFA7FB106B49B600758660 /* SDL_blit.h */ = {isa = PBXFileReference; fileEncoding = 4; lastKnownFileType = sourcecode.c.h; path = SDL_blit.h; sourceTree = "<group>"; };
		00CFA7FC106B49B600758660 /* SDL_bmp.c */ = {isa = PBXFileReference; fileEncoding = 4; lastKnownFileType = sourcecode.c.c; path = SDL_bmp.c; sourceTree = "<group>"; };
		00CFA7FD106B49B600758660 /* SDL_draw.h */ = {isa = PBXFileReference; fileEncoding = 4; lastKnownFileType = sourcecode.c.h; path = SDL_draw.h; sourceTree = "<group>"; };
		00CFA7FE106B49B600758660 /* SDL_drawline.c */ = {isa = PBXFileReference; fileEncoding = 4; lastKnownFileType = sourcecode.c.c; path = SDL_drawline.c; sourceTree = "<group>"; };
		00CFA7FF106B49B600758660 /* SDL_drawpoint.c */ = {isa = PBXFileReference; fileEncoding = 4; lastKnownFileType = sourcecode.c.c; path = SDL_drawpoint.c; sourceTree = "<group>"; };
		00CFA800106B49B600758660 /* SDL_fillrect.c */ = {isa = PBXFileReference; fileEncoding = 4; lastKnownFileType = sourcecode.c.c; path = SDL_fillrect.c; sourceTree = "<group>"; };
		00CFA801106B49B600758660 /* SDL_gamma.c */ = {isa = PBXFileReference; fileEncoding = 4; lastKnownFileType = sourcecode.c.c; path = SDL_gamma.c; sourceTree = "<group>"; };
		00CFA802106B49B600758660 /* SDL_glesfuncs.h */ = {isa = PBXFileReference; fileEncoding = 4; lastKnownFileType = sourcecode.c.h; path = SDL_glesfuncs.h; sourceTree = "<group>"; };
		00CFA803106B49B600758660 /* SDL_glfuncs.h */ = {isa = PBXFileReference; fileEncoding = 4; lastKnownFileType = sourcecode.c.h; path = SDL_glfuncs.h; sourceTree = "<group>"; };
		00CFA804106B49B600758660 /* SDL_leaks.h */ = {isa = PBXFileReference; fileEncoding = 4; lastKnownFileType = sourcecode.c.h; path = SDL_leaks.h; sourceTree = "<group>"; };
		00CFA805106B49B600758660 /* SDL_pixels_c.h */ = {isa = PBXFileReference; fileEncoding = 4; lastKnownFileType = sourcecode.c.h; path = SDL_pixels_c.h; sourceTree = "<group>"; };
		00CFA806106B49B600758660 /* SDL_pixels.c */ = {isa = PBXFileReference; fileEncoding = 4; lastKnownFileType = sourcecode.c.c; path = SDL_pixels.c; sourceTree = "<group>"; };
		00CFA807106B49B600758660 /* SDL_rect_c.h */ = {isa = PBXFileReference; fileEncoding = 4; lastKnownFileType = sourcecode.c.h; path = SDL_rect_c.h; sourceTree = "<group>"; };
		00CFA808106B49B600758660 /* SDL_rect.c */ = {isa = PBXFileReference; fileEncoding = 4; lastKnownFileType = sourcecode.c.c; path = SDL_rect.c; sourceTree = "<group>"; };
		00CFA809106B49B600758660 /* SDL_renderer_gl.c */ = {isa = PBXFileReference; fileEncoding = 4; lastKnownFileType = sourcecode.c.c; path = SDL_renderer_gl.c; sourceTree = "<group>"; };
		00CFA80A106B49B600758660 /* SDL_renderer_gl.h */ = {isa = PBXFileReference; fileEncoding = 4; lastKnownFileType = sourcecode.c.h; path = SDL_renderer_gl.h; sourceTree = "<group>"; };
		00CFA80B106B49B600758660 /* SDL_renderer_gles.c */ = {isa = PBXFileReference; fileEncoding = 4; lastKnownFileType = sourcecode.c.c; path = SDL_renderer_gles.c; sourceTree = "<group>"; };
		00CFA80C106B49B600758660 /* SDL_renderer_gles.h */ = {isa = PBXFileReference; fileEncoding = 4; lastKnownFileType = sourcecode.c.h; path = SDL_renderer_gles.h; sourceTree = "<group>"; };
		00CFA80D106B49B600758660 /* SDL_renderer_sw.c */ = {isa = PBXFileReference; fileEncoding = 4; lastKnownFileType = sourcecode.c.c; path = SDL_renderer_sw.c; sourceTree = "<group>"; };
		00CFA80E106B49B600758660 /* SDL_renderer_sw.h */ = {isa = PBXFileReference; fileEncoding = 4; lastKnownFileType = sourcecode.c.h; path = SDL_renderer_sw.h; sourceTree = "<group>"; };
		00CFA80F106B49B600758660 /* SDL_RLEaccel_c.h */ = {isa = PBXFileReference; fileEncoding = 4; lastKnownFileType = sourcecode.c.h; path = SDL_RLEaccel_c.h; sourceTree = "<group>"; };
		00CFA810106B49B600758660 /* SDL_RLEaccel.c */ = {isa = PBXFileReference; fileEncoding = 4; lastKnownFileType = sourcecode.c.c; path = SDL_RLEaccel.c; sourceTree = "<group>"; };
		00CFA811106B49B600758660 /* SDL_stretch.c */ = {isa = PBXFileReference; fileEncoding = 4; lastKnownFileType = sourcecode.c.c; path = SDL_stretch.c; sourceTree = "<group>"; };
		00CFA812106B49B600758660 /* SDL_surface.c */ = {isa = PBXFileReference; fileEncoding = 4; lastKnownFileType = sourcecode.c.c; path = SDL_surface.c; sourceTree = "<group>"; };
		00CFA813106B49B600758660 /* SDL_sysvideo.h */ = {isa = PBXFileReference; fileEncoding = 4; lastKnownFileType = sourcecode.c.h; path = SDL_sysvideo.h; sourceTree = "<group>"; };
		00CFA814106B49B600758660 /* SDL_video.c */ = {isa = PBXFileReference; fileEncoding = 4; lastKnownFileType = sourcecode.c.c; path = SDL_video.c; sourceTree = "<group>"; };
		00CFA815106B49B600758660 /* SDL_yuv_mmx.c */ = {isa = PBXFileReference; fileEncoding = 4; lastKnownFileType = sourcecode.c.c; path = SDL_yuv_mmx.c; sourceTree = "<group>"; };
		00CFA816106B49B600758660 /* SDL_yuv_sw_c.h */ = {isa = PBXFileReference; fileEncoding = 4; lastKnownFileType = sourcecode.c.h; path = SDL_yuv_sw_c.h; sourceTree = "<group>"; };
		00CFA817106B49B600758660 /* SDL_yuv_sw.c */ = {isa = PBXFileReference; fileEncoding = 4; lastKnownFileType = sourcecode.c.c; path = SDL_yuv_sw.c; sourceTree = "<group>"; };
		00CFA89C106B4BA100758660 /* ForceFeedback.framework */ = {isa = PBXFileReference; lastKnownFileType = wrapper.framework; name = ForceFeedback.framework; path = /System/Library/Frameworks/ForceFeedback.framework; sourceTree = "<absolute>"; };
		00D0D08310675DD9004B05EF /* CoreFoundation.framework */ = {isa = PBXFileReference; lastKnownFileType = wrapper.framework; name = CoreFoundation.framework; path = /System/Library/Frameworks/CoreFoundation.framework; sourceTree = "<absolute>"; };
		00D8D9EF1195090700638393 /* testsdl.app */ = {isa = PBXFileReference; explicitFileType = wrapper.application; includeInIndex = 0; path = testsdl.app; sourceTree = BUILT_PRODUCTS_DIR; };
		00D8D9F11195090700638393 /* testsdl-Info.plist */ = {isa = PBXFileReference; lastKnownFileType = text.plist.xml; path = "testsdl-Info.plist"; sourceTree = "<group>"; };
		00D8D9FC1195093100638393 /* audio.c */ = {isa = PBXFileReference; fileEncoding = 4; lastKnownFileType = sourcecode.c.c; path = audio.c; sourceTree = "<group>"; };
		00D8D9FD1195093100638393 /* audio.h */ = {isa = PBXFileReference; fileEncoding = 4; lastKnownFileType = sourcecode.c.h; path = audio.h; sourceTree = "<group>"; };
		00D8D9FF1195093100638393 /* common.c */ = {isa = PBXFileReference; fileEncoding = 4; lastKnownFileType = sourcecode.c.c; path = common.c; sourceTree = "<group>"; };
		00D8DA001195093100638393 /* common.h */ = {isa = PBXFileReference; fileEncoding = 4; lastKnownFileType = sourcecode.c.h; path = common.h; sourceTree = "<group>"; };
		00D8DA011195093100638393 /* images.h */ = {isa = PBXFileReference; fileEncoding = 4; lastKnownFileType = sourcecode.c.h; path = images.h; sourceTree = "<group>"; };
		00D8DA021195093100638393 /* img_blit.c */ = {isa = PBXFileReference; fileEncoding = 4; lastKnownFileType = sourcecode.c.c; path = img_blit.c; sourceTree = "<group>"; };
		00D8DA031195093100638393 /* img_blitblend.c */ = {isa = PBXFileReference; fileEncoding = 4; lastKnownFileType = sourcecode.c.c; path = img_blitblend.c; sourceTree = "<group>"; };
		00D8DA041195093100638393 /* img_face.c */ = {isa = PBXFileReference; fileEncoding = 4; lastKnownFileType = sourcecode.c.c; path = img_face.c; sourceTree = "<group>"; };
		00D8DA051195093100638393 /* img_primitives.c */ = {isa = PBXFileReference; fileEncoding = 4; lastKnownFileType = sourcecode.c.c; path = img_primitives.c; sourceTree = "<group>"; };
		00D8DA061195093100638393 /* img_primitivesblend.c */ = {isa = PBXFileReference; fileEncoding = 4; lastKnownFileType = sourcecode.c.c; path = img_primitivesblend.c; sourceTree = "<group>"; };
		00D8DA081195093100638393 /* platform.c */ = {isa = PBXFileReference; fileEncoding = 4; lastKnownFileType = sourcecode.c.c; path = platform.c; sourceTree = "<group>"; };
		00D8DA091195093100638393 /* platform.h */ = {isa = PBXFileReference; fileEncoding = 4; lastKnownFileType = sourcecode.c.h; path = platform.h; sourceTree = "<group>"; };
		00D8DA0A1195093100638393 /* README */ = {isa = PBXFileReference; fileEncoding = 4; lastKnownFileType = text; name = README; path = ../../test/automated/README; sourceTree = SOURCE_ROOT; };
		00D8DA0C1195093100638393 /* rect.c */ = {isa = PBXFileReference; fileEncoding = 4; lastKnownFileType = sourcecode.c.c; path = rect.c; sourceTree = "<group>"; };
		00D8DA0D1195093100638393 /* rect.h */ = {isa = PBXFileReference; fileEncoding = 4; lastKnownFileType = sourcecode.c.h; path = rect.h; sourceTree = "<group>"; };
		00D8DA0F1195093100638393 /* render.c */ = {isa = PBXFileReference; fileEncoding = 4; lastKnownFileType = sourcecode.c.c; path = render.c; sourceTree = "<group>"; };
		00D8DA101195093100638393 /* render.h */ = {isa = PBXFileReference; fileEncoding = 4; lastKnownFileType = sourcecode.c.h; path = render.h; sourceTree = "<group>"; };
		00D8DA121195093100638393 /* read */ = {isa = PBXFileReference; fileEncoding = 4; lastKnownFileType = text; path = read; sourceTree = "<group>"; };
		00D8DA131195093100638393 /* rwops.c */ = {isa = PBXFileReference; fileEncoding = 4; lastKnownFileType = sourcecode.c.c; path = rwops.c; sourceTree = "<group>"; };
		00D8DA141195093100638393 /* rwops.h */ = {isa = PBXFileReference; fileEncoding = 4; lastKnownFileType = sourcecode.c.h; path = rwops.h; sourceTree = "<group>"; };
		00D8DA151195093100638393 /* SDL_at.c */ = {isa = PBXFileReference; fileEncoding = 4; lastKnownFileType = sourcecode.c.c; name = SDL_at.c; path = ../../test/automated/SDL_at.c; sourceTree = SOURCE_ROOT; };
		00D8DA161195093100638393 /* SDL_at.h */ = {isa = PBXFileReference; fileEncoding = 4; lastKnownFileType = sourcecode.c.h; name = SDL_at.h; path = ../../test/automated/SDL_at.h; sourceTree = SOURCE_ROOT; };
		00D8DA181195093100638393 /* surface.c */ = {isa = PBXFileReference; fileEncoding = 4; lastKnownFileType = sourcecode.c.c; path = surface.c; sourceTree = "<group>"; };
		00D8DA191195093100638393 /* surface.h */ = {isa = PBXFileReference; fileEncoding = 4; lastKnownFileType = sourcecode.c.h; path = surface.h; sourceTree = "<group>"; };
		00D8DA1A1195093100638393 /* testsdl.c */ = {isa = PBXFileReference; fileEncoding = 4; lastKnownFileType = sourcecode.c.c; name = testsdl.c; path = ../../test/automated/testsdl.c; sourceTree = SOURCE_ROOT; };
		00F5D79E0990CA0D0051C449 /* UniversalBinaryNotes.rtf */ = {isa = PBXFileReference; lastKnownFileType = text.rtf; path = UniversalBinaryNotes.rtf; sourceTree = "<group>"; };
		01538330006D78D67F000001 /* SDL_audio.c */ = {isa = PBXFileReference; fileEncoding = 30; lastKnownFileType = sourcecode.c.c; path = SDL_audio.c; sourceTree = "<group>"; };
		01538331006D78D67F000001 /* SDL_audiocvt.c */ = {isa = PBXFileReference; fileEncoding = 30; lastKnownFileType = sourcecode.c.c; path = SDL_audiocvt.c; sourceTree = "<group>"; };
		01538332006D78D67F000001 /* SDL_audiodev.c */ = {isa = PBXFileReference; fileEncoding = 30; lastKnownFileType = sourcecode.c.c; path = SDL_audiodev.c; sourceTree = "<group>"; };
		01538334006D78D67F000001 /* SDL_mixer.c */ = {isa = PBXFileReference; fileEncoding = 30; lastKnownFileType = sourcecode.c.c; path = SDL_mixer.c; sourceTree = "<group>"; };
		01538335006D78D67F000001 /* SDL_wave.c */ = {isa = PBXFileReference; fileEncoding = 30; lastKnownFileType = sourcecode.c.c; path = SDL_wave.c; sourceTree = "<group>"; };
		01538369006D79147F000001 /* SDL_events.c */ = {isa = PBXFileReference; fileEncoding = 30; lastKnownFileType = sourcecode.c.c; path = SDL_events.c; sourceTree = "<group>"; };
		0153836B006D79147F000001 /* SDL_keyboard.c */ = {isa = PBXFileReference; fileEncoding = 30; lastKnownFileType = sourcecode.c.c; path = SDL_keyboard.c; sourceTree = "<group>"; };
		0153836C006D79147F000001 /* SDL_mouse.c */ = {isa = PBXFileReference; fileEncoding = 30; lastKnownFileType = sourcecode.c.c; path = SDL_mouse.c; sourceTree = "<group>"; };
		0153836D006D79147F000001 /* SDL_quit.c */ = {isa = PBXFileReference; fileEncoding = 30; lastKnownFileType = sourcecode.c.c; path = SDL_quit.c; sourceTree = "<group>"; };
		01538377006D79307F000001 /* SDL_rwops.c */ = {isa = PBXFileReference; fileEncoding = 30; lastKnownFileType = sourcecode.c.c; path = SDL_rwops.c; sourceTree = "<group>"; };
		015383A0006D79BC7F000001 /* SDL_timer.c */ = {isa = PBXFileReference; fileEncoding = 30; lastKnownFileType = sourcecode.c.c; path = SDL_timer.c; sourceTree = "<group>"; };
		01538438006D7D947F000001 /* SDL_error.c */ = {isa = PBXFileReference; fileEncoding = 30; lastKnownFileType = sourcecode.c.c; name = SDL_error.c; path = ../../src/SDL_error.c; sourceTree = SOURCE_ROOT; };
		01538439006D7D947F000001 /* SDL_fatal.c */ = {isa = PBXFileReference; fileEncoding = 30; lastKnownFileType = sourcecode.c.c; name = SDL_fatal.c; path = ../../src/SDL_fatal.c; sourceTree = SOURCE_ROOT; };
		0153843C006D7D947F000001 /* SDL.c */ = {isa = PBXFileReference; fileEncoding = 30; lastKnownFileType = sourcecode.c.c; name = SDL.c; path = ../../src/SDL.c; sourceTree = SOURCE_ROOT; };
		01538445006D7EC67F000001 /* SDL_thread.c */ = {isa = PBXFileReference; fileEncoding = 30; lastKnownFileType = sourcecode.c.c; name = SDL_thread.c; path = ../../src/thread/SDL_thread.c; sourceTree = SOURCE_ROOT; };
		0420495F11E6EFD3007E7EC9 /* SDL_clipboardevents_c.h */ = {isa = PBXFileReference; fileEncoding = 4; lastKnownFileType = sourcecode.c.h; path = SDL_clipboardevents_c.h; sourceTree = "<group>"; };
		0420496011E6EFD3007E7EC9 /* SDL_clipboardevents.c */ = {isa = PBXFileReference; fileEncoding = 4; lastKnownFileType = sourcecode.c.c; path = SDL_clipboardevents.c; sourceTree = "<group>"; };
		0420497411E6F052007E7EC9 /* blank_cursor.h */ = {isa = PBXFileReference; fileEncoding = 4; lastKnownFileType = sourcecode.c.h; path = blank_cursor.h; sourceTree = "<group>"; };
		0420497511E6F052007E7EC9 /* default_cursor.h */ = {isa = PBXFileReference; fileEncoding = 4; lastKnownFileType = sourcecode.c.h; path = default_cursor.h; sourceTree = "<group>"; };
		0420497611E6F052007E7EC9 /* scancodes_darwin.h */ = {isa = PBXFileReference; fileEncoding = 4; lastKnownFileType = sourcecode.c.h; path = scancodes_darwin.h; sourceTree = "<group>"; };
		0420497711E6F052007E7EC9 /* scancodes_linux.h */ = {isa = PBXFileReference; fileEncoding = 4; lastKnownFileType = sourcecode.c.h; path = scancodes_linux.h; sourceTree = "<group>"; };
		0420497811E6F052007E7EC9 /* scancodes_win32.h */ = {isa = PBXFileReference; fileEncoding = 4; lastKnownFileType = sourcecode.c.h; path = scancodes_win32.h; sourceTree = "<group>"; };
		0420497911E6F052007E7EC9 /* scancodes_xfree86.h */ = {isa = PBXFileReference; fileEncoding = 4; lastKnownFileType = sourcecode.c.h; path = scancodes_xfree86.h; sourceTree = "<group>"; };
		044E5F8411E6051C0076F181 /* SDL_clipboard.h */ = {isa = PBXFileReference; fileEncoding = 4; lastKnownFileType = sourcecode.c.h; name = SDL_clipboard.h; path = ../../include/SDL_clipboard.h; sourceTree = SOURCE_ROOT; };
		046B91E90A11B53500FB151C /* SDL_sysloadso.c */ = {isa = PBXFileReference; fileEncoding = 30; lastKnownFileType = sourcecode.c.c; path = SDL_sysloadso.c; sourceTree = "<group>"; };
		046B92100A11B8AD00FB151C /* SDL_dlcompat.c */ = {isa = PBXFileReference; fileEncoding = 30; lastKnownFileType = sourcecode.c.c; path = SDL_dlcompat.c; sourceTree = "<group>"; };
		04DB838A10FD8C81000519B5 /* SDL_blendfillrect.c */ = {isa = PBXFileReference; fileEncoding = 4; lastKnownFileType = sourcecode.c.c; path = SDL_blendfillrect.c; sourceTree = "<group>"; };
		04DB838B10FD8C81000519B5 /* SDL_drawrect.c */ = {isa = PBXFileReference; fileEncoding = 4; lastKnownFileType = sourcecode.c.c; path = SDL_drawrect.c; sourceTree = "<group>"; };
		04DEA56F11E6006A00386CAC /* SDL_input.h */ = {isa = PBXFileReference; fileEncoding = 4; lastKnownFileType = sourcecode.c.h; name = SDL_input.h; path = ../../include/SDL_input.h; sourceTree = SOURCE_ROOT; };
		04DEA57411E6009000386CAC /* SDL_clipboard.c */ = {isa = PBXFileReference; fileEncoding = 4; lastKnownFileType = sourcecode.c.c; path = SDL_clipboard.c; sourceTree = "<group>"; };
		04DEA57711E600A600386CAC /* SDL_cocoaclipboard.h */ = {isa = PBXFileReference; fileEncoding = 4; lastKnownFileType = sourcecode.c.h; path = SDL_cocoaclipboard.h; sourceTree = "<group>"; };
		04DEA57811E600A600386CAC /* SDL_cocoaclipboard.m */ = {isa = PBXFileReference; fileEncoding = 4; lastKnownFileType = sourcecode.c.objc; path = SDL_cocoaclipboard.m; sourceTree = "<group>"; };
		04F2AF651104AC0800D6DDF7 /* SDL_assert.c */ = {isa = PBXFileReference; fileEncoding = 4; lastKnownFileType = sourcecode.c.c; name = SDL_assert.c; path = ../../src/SDL_assert.c; sourceTree = SOURCE_ROOT; };
		04F2AF681104AC4500D6DDF7 /* SDL_assert.h */ = {isa = PBXFileReference; fileEncoding = 4; lastKnownFileType = sourcecode.c.h; name = SDL_assert.h; path = ../../include/SDL_assert.h; sourceTree = SOURCE_ROOT; };
		083E489D006D88D97F000001 /* SDL_joystick.c */ = {isa = PBXFileReference; fileEncoding = 30; lastKnownFileType = sourcecode.c.c; path = SDL_joystick.c; sourceTree = "<group>"; };
		0C5AF5E501191D2B7F000001 /* begin_code.h */ = {isa = PBXFileReference; fileEncoding = 30; lastKnownFileType = sourcecode.c.h; name = begin_code.h; path = ../../include/begin_code.h; sourceTree = SOURCE_ROOT; };
		0C5AF5E601191D2B7F000001 /* close_code.h */ = {isa = PBXFileReference; fileEncoding = 30; lastKnownFileType = sourcecode.c.h; name = close_code.h; path = ../../include/close_code.h; sourceTree = SOURCE_ROOT; };
		0C5AF5E801191D2B7F000001 /* SDL_audio.h */ = {isa = PBXFileReference; fileEncoding = 30; lastKnownFileType = sourcecode.c.h; name = SDL_audio.h; path = ../../include/SDL_audio.h; sourceTree = SOURCE_ROOT; };
		0C5AF5EB01191D2B7F000001 /* SDL_copying.h */ = {isa = PBXFileReference; fileEncoding = 30; lastKnownFileType = sourcecode.c.h; name = SDL_copying.h; path = ../../include/SDL_copying.h; sourceTree = SOURCE_ROOT; };
		0C5AF5EC01191D2B7F000001 /* SDL_endian.h */ = {isa = PBXFileReference; fileEncoding = 30; lastKnownFileType = sourcecode.c.h; name = SDL_endian.h; path = ../../include/SDL_endian.h; sourceTree = SOURCE_ROOT; };
		0C5AF5ED01191D2B7F000001 /* SDL_error.h */ = {isa = PBXFileReference; fileEncoding = 30; lastKnownFileType = sourcecode.c.h; name = SDL_error.h; path = ../../include/SDL_error.h; sourceTree = SOURCE_ROOT; };
		0C5AF5EE01191D2B7F000001 /* SDL_events.h */ = {isa = PBXFileReference; fileEncoding = 30; lastKnownFileType = sourcecode.c.h; name = SDL_events.h; path = ../../include/SDL_events.h; sourceTree = SOURCE_ROOT; };
		0C5AF5F001191D2B7F000001 /* SDL_joystick.h */ = {isa = PBXFileReference; fileEncoding = 30; lastKnownFileType = sourcecode.c.h; name = SDL_joystick.h; path = ../../include/SDL_joystick.h; sourceTree = SOURCE_ROOT; };
		0C5AF5F101191D2B7F000001 /* SDL_keyboard.h */ = {isa = PBXFileReference; fileEncoding = 30; lastKnownFileType = sourcecode.c.h; name = SDL_keyboard.h; path = ../../include/SDL_keyboard.h; sourceTree = SOURCE_ROOT; };
		0C5AF5F201191D2B7F000001 /* SDL_keysym.h */ = {isa = PBXFileReference; fileEncoding = 30; lastKnownFileType = sourcecode.c.h; name = SDL_keysym.h; path = ../../include/SDL_keysym.h; sourceTree = SOURCE_ROOT; };
		0C5AF5F301191D2B7F000001 /* SDL_main.h */ = {isa = PBXFileReference; fileEncoding = 30; lastKnownFileType = sourcecode.c.h; name = SDL_main.h; path = ../../include/SDL_main.h; sourceTree = SOURCE_ROOT; };
		0C5AF5F401191D2B7F000001 /* SDL_mouse.h */ = {isa = PBXFileReference; fileEncoding = 30; lastKnownFileType = sourcecode.c.h; name = SDL_mouse.h; path = ../../include/SDL_mouse.h; sourceTree = SOURCE_ROOT; };
		0C5AF5F501191D2B7F000001 /* SDL_mutex.h */ = {isa = PBXFileReference; fileEncoding = 30; lastKnownFileType = sourcecode.c.h; name = SDL_mutex.h; path = ../../include/SDL_mutex.h; sourceTree = SOURCE_ROOT; };
		0C5AF5F601191D2B7F000001 /* SDL_opengl.h */ = {isa = PBXFileReference; fileEncoding = 30; lastKnownFileType = sourcecode.c.h; name = SDL_opengl.h; path = ../../include/SDL_opengl.h; sourceTree = SOURCE_ROOT; };
		0C5AF5F701191D2B7F000001 /* SDL_quit.h */ = {isa = PBXFileReference; fileEncoding = 30; lastKnownFileType = sourcecode.c.h; name = SDL_quit.h; path = ../../include/SDL_quit.h; sourceTree = SOURCE_ROOT; };
		0C5AF5F801191D2B7F000001 /* SDL_rwops.h */ = {isa = PBXFileReference; fileEncoding = 30; lastKnownFileType = sourcecode.c.h; name = SDL_rwops.h; path = ../../include/SDL_rwops.h; sourceTree = SOURCE_ROOT; };
		0C5AF5F901191D2B7F000001 /* SDL_syswm.h */ = {isa = PBXFileReference; fileEncoding = 30; lastKnownFileType = sourcecode.c.h; name = SDL_syswm.h; path = ../../include/SDL_syswm.h; sourceTree = SOURCE_ROOT; };
		0C5AF5FA01191D2B7F000001 /* SDL_thread.h */ = {isa = PBXFileReference; fileEncoding = 30; lastKnownFileType = sourcecode.c.h; name = SDL_thread.h; path = ../../include/SDL_thread.h; sourceTree = SOURCE_ROOT; };
		0C5AF5FB01191D2B7F000001 /* SDL_timer.h */ = {isa = PBXFileReference; fileEncoding = 30; lastKnownFileType = sourcecode.c.h; name = SDL_timer.h; path = ../../include/SDL_timer.h; sourceTree = SOURCE_ROOT; };
		0C5AF5FC01191D2B7F000001 /* SDL_types.h */ = {isa = PBXFileReference; fileEncoding = 30; lastKnownFileType = sourcecode.c.h; name = SDL_types.h; path = ../../include/SDL_types.h; sourceTree = SOURCE_ROOT; };
		0C5AF5FD01191D2B7F000001 /* SDL_version.h */ = {isa = PBXFileReference; fileEncoding = 30; lastKnownFileType = sourcecode.c.h; name = SDL_version.h; path = ../../include/SDL_version.h; sourceTree = SOURCE_ROOT; };
		0C5AF5FE01191D2B7F000001 /* SDL_video.h */ = {isa = PBXFileReference; fileEncoding = 30; lastKnownFileType = sourcecode.c.h; name = SDL_video.h; path = ../../include/SDL_video.h; sourceTree = SOURCE_ROOT; };
		0C5AF5FF01191D2B7F000001 /* SDL.h */ = {isa = PBXFileReference; fileEncoding = 30; lastKnownFileType = sourcecode.c.h; name = SDL.h; path = ../../include/SDL.h; sourceTree = SOURCE_ROOT; };
<<<<<<< HEAD
		8C93F0EA11F803710014F54D /* gestureSDLTest-Info.plist */ = {isa = PBXFileReference; lastKnownFileType = text.plist.xml; path = "gestureSDLTest-Info.plist"; sourceTree = "<group>"; };
		8CB0A76A11F6A84800CBA2DE /* SDL_x11clipboard.c */ = {isa = PBXFileReference; fileEncoding = 4; lastKnownFileType = sourcecode.c.c; path = SDL_x11clipboard.c; sourceTree = "<group>"; };
		8CB0A76B11F6A84800CBA2DE /* SDL_x11clipboard.h */ = {isa = PBXFileReference; fileEncoding = 4; lastKnownFileType = sourcecode.c.h; path = SDL_x11clipboard.h; sourceTree = "<group>"; };
		8CB0A77611F6A87F00CBA2DE /* SDL_gesture.h */ = {isa = PBXFileReference; fileEncoding = 4; lastKnownFileType = sourcecode.c.h; name = SDL_gesture.h; path = ../../include/SDL_gesture.h; sourceTree = SOURCE_ROOT; };
		8CB0A77711F6A87F00CBA2DE /* SDL_touch.h */ = {isa = PBXFileReference; fileEncoding = 4; lastKnownFileType = sourcecode.c.h; name = SDL_touch.h; path = ../../include/SDL_touch.h; sourceTree = SOURCE_ROOT; };
		8CB0A77A11F6A8E700CBA2DE /* SDL_gesture_c.h */ = {isa = PBXFileReference; fileEncoding = 4; lastKnownFileType = sourcecode.c.h; path = SDL_gesture_c.h; sourceTree = "<group>"; };
		8CB0A77B11F6A8E700CBA2DE /* SDL_gesture.c */ = {isa = PBXFileReference; fileEncoding = 4; lastKnownFileType = sourcecode.c.c; path = SDL_gesture.c; sourceTree = "<group>"; };
		8CB0A77C11F6A8E700CBA2DE /* SDL_touch_c.h */ = {isa = PBXFileReference; fileEncoding = 4; lastKnownFileType = sourcecode.c.h; path = SDL_touch_c.h; sourceTree = "<group>"; };
		8CB0A77D11F6A8E700CBA2DE /* SDL_touch.c */ = {isa = PBXFileReference; fileEncoding = 4; lastKnownFileType = sourcecode.c.c; path = SDL_touch.c; sourceTree = "<group>"; };
		8CB0A78511F6A90B00CBA2DE /* SDL_eventtouch.c */ = {isa = PBXFileReference; fileEncoding = 4; lastKnownFileType = sourcecode.c.c; path = SDL_eventtouch.c; sourceTree = "<group>"; };
		8CB0A78611F6A90B00CBA2DE /* SDL_eventtouch.h */ = {isa = PBXFileReference; fileEncoding = 4; lastKnownFileType = sourcecode.c.h; path = SDL_eventtouch.h; sourceTree = "<group>"; };
=======
		4537737B1207C4CE002F0F45 /* SDL_shape_internals.h */ = {isa = PBXFileReference; fileEncoding = 4; lastKnownFileType = sourcecode.c.h; path = SDL_shape_internals.h; sourceTree = "<group>"; };
		4537737C1207C4CE002F0F45 /* SDL_shape.c */ = {isa = PBXFileReference; fileEncoding = 4; lastKnownFileType = sourcecode.c.c; path = SDL_shape.c; sourceTree = "<group>"; };
		453773811207C518002F0F45 /* SDL_shape.h */ = {isa = PBXFileReference; fileEncoding = 4; lastKnownFileType = sourcecode.c.h; name = SDL_shape.h; path = ../../include/SDL_shape.h; sourceTree = SOURCE_ROOT; };
		453773871207C5A2002F0F45 /* SDL_cocoashape.h */ = {isa = PBXFileReference; fileEncoding = 4; lastKnownFileType = sourcecode.c.h; path = SDL_cocoashape.h; sourceTree = "<group>"; };
		453773881207C5A2002F0F45 /* SDL_cocoashape.m */ = {isa = PBXFileReference; fileEncoding = 4; lastKnownFileType = sourcecode.c.objc; path = SDL_cocoashape.m; sourceTree = "<group>"; };
		453773901207C6E9002F0F45 /* SDL_x11shape.c */ = {isa = PBXFileReference; fileEncoding = 4; lastKnownFileType = sourcecode.c.c; path = SDL_x11shape.c; sourceTree = "<group>"; };
		453773911207C6E9002F0F45 /* SDL_x11shape.h */ = {isa = PBXFileReference; fileEncoding = 4; lastKnownFileType = sourcecode.c.h; path = SDL_x11shape.h; sourceTree = "<group>"; };
>>>>>>> 6ee211b3
		B24DA50405A88D52006B9F1C /* SDL_cpuinfo.c */ = {isa = PBXFileReference; fileEncoding = 30; lastKnownFileType = sourcecode.c.c; path = SDL_cpuinfo.c; sourceTree = "<group>"; };
		B29A290D04E5B28700A80002 /* SDL_loadso.h */ = {isa = PBXFileReference; fileEncoding = 30; lastKnownFileType = sourcecode.c.h; name = SDL_loadso.h; path = ../../include/SDL_loadso.h; sourceTree = "<group>"; };
		B2CF8DC405C444E400E5DC7F /* SDL_cpuinfo.h */ = {isa = PBXFileReference; fileEncoding = 30; lastKnownFileType = sourcecode.c.h; name = SDL_cpuinfo.h; path = ../../include/SDL_cpuinfo.h; sourceTree = SOURCE_ROOT; };
		B2CF8DC705C4450500E5DC7F /* SDL_name.h */ = {isa = PBXFileReference; fileEncoding = 30; lastKnownFileType = sourcecode.c.h; name = SDL_name.h; path = ../../include/SDL_name.h; sourceTree = SOURCE_ROOT; };
		BECDF5D50761B759005FE872 /* SDL_coreaudio.c */ = {isa = PBXFileReference; fileEncoding = 30; lastKnownFileType = sourcecode.c.c; path = SDL_coreaudio.c; sourceTree = "<group>"; };
		BECDF5D60761B759005FE872 /* SDL_coreaudio.h */ = {isa = PBXFileReference; fileEncoding = 30; lastKnownFileType = sourcecode.c.h; path = SDL_coreaudio.h; sourceTree = "<group>"; };
		BECDF66B0761BA81005FE872 /* Info-Framework.plist */ = {isa = PBXFileReference; lastKnownFileType = text.plist.xml; path = "Info-Framework.plist"; sourceTree = "<group>"; };
		BECDF66C0761BA81005FE872 /* SDL.framework */ = {isa = PBXFileReference; explicitFileType = wrapper.framework; includeInIndex = 0; path = SDL.framework; sourceTree = BUILT_PRODUCTS_DIR; };
		BECDF6B30761BA81005FE872 /* libSDL.a */ = {isa = PBXFileReference; explicitFileType = archive.ar; includeInIndex = 0; path = libSDL.a; sourceTree = BUILT_PRODUCTS_DIR; };
		BECDF6BE0761BA81005FE872 /* Standard DMG */ = {isa = PBXFileReference; explicitFileType = "compiled.mach-o.executable"; includeInIndex = 0; path = "Standard DMG"; sourceTree = BUILT_PRODUCTS_DIR; };
		BECDF6C30761BA81005FE872 /* Developer Extras Package */ = {isa = PBXFileReference; explicitFileType = "compiled.mach-o.executable"; includeInIndex = 0; path = "Developer Extras Package"; sourceTree = BUILT_PRODUCTS_DIR; };
		F51789D101769A2401D3D55B /* SDL_sysjoystick.c */ = {isa = PBXFileReference; fileEncoding = 30; lastKnownFileType = sourcecode.c.c; path = SDL_sysjoystick.c; sourceTree = "<group>"; };
		F59C70FF00D5CB5801000001 /* ReadMe.txt */ = {isa = PBXFileReference; fileEncoding = 30; lastKnownFileType = text; path = ReadMe.txt; sourceTree = "<group>"; };
		F59C710000D5CB5801000001 /* Welcome.txt */ = {isa = PBXFileReference; fileEncoding = 30; lastKnownFileType = text; path = Welcome.txt; sourceTree = "<group>"; };
		F59C710300D5CB5801000001 /* ReadMe.txt */ = {isa = PBXFileReference; fileEncoding = 30; lastKnownFileType = text; path = ReadMe.txt; sourceTree = "<group>"; };
		F59C710500D5CB5801000001 /* SDL-devel.info */ = {isa = PBXFileReference; fileEncoding = 30; lastKnownFileType = text; path = "SDL-devel.info"; sourceTree = "<group>"; };
		F59C710600D5CB5801000001 /* SDL.info */ = {isa = PBXFileReference; fileEncoding = 30; lastKnownFileType = text; path = SDL.info; sourceTree = "<group>"; };
		F59C710C00D5D15801000001 /* install.sh */ = {isa = PBXFileReference; fileEncoding = 30; lastKnownFileType = text.script.sh; path = install.sh; sourceTree = "<group>"; };
		F5A2EF3900C6A39A01000001 /* BUGS */ = {isa = PBXFileReference; fileEncoding = 30; lastKnownFileType = text; name = BUGS; path = ../../BUGS; sourceTree = SOURCE_ROOT; };
		F5A2EF3A00C6A3C201000001 /* README.MacOSX */ = {isa = PBXFileReference; fileEncoding = 30; lastKnownFileType = text; name = README.MacOSX; path = ../../README.MacOSX; sourceTree = SOURCE_ROOT; };
		F5F81AD400D706B101000001 /* Readme SDL Developer.txt */ = {isa = PBXFileReference; fileEncoding = 30; lastKnownFileType = text; name = "Readme SDL Developer.txt"; path = "pkg-support/Readme SDL Developer.txt"; sourceTree = SOURCE_ROOT; };
/* End PBXFileReference section */

/* Begin PBXFrameworksBuildPhase section */
		00D8D9ED1195090700638393 /* Frameworks */ = {
			isa = PBXFrameworksBuildPhase;
			buildActionMask = 2147483647;
			files = (
				006E94EF11951255001DE610 /* SDL.framework in Frameworks */,
			);
			runOnlyForDeploymentPostprocessing = 0;
		};
		BECDF6680761BA81005FE872 /* Frameworks */ = {
			isa = PBXFrameworksBuildPhase;
			buildActionMask = 2147483647;
			files = (
				007317A20858DECD00B2BC32 /* AudioToolbox.framework in Frameworks */,
				007317A30858DECD00B2BC32 /* AudioUnit.framework in Frameworks */,
				007317A40858DECD00B2BC32 /* Cocoa.framework in Frameworks */,
				007317A50858DECD00B2BC32 /* CoreAudio.framework in Frameworks */,
				007317A60858DECD00B2BC32 /* IOKit.framework in Frameworks */,
				007317A70858DECD00B2BC32 /* OpenGL.framework in Frameworks */,
				00D0D08410675DD9004B05EF /* CoreFoundation.framework in Frameworks */,
				00D0D0D810675E46004B05EF /* Carbon.framework in Frameworks */,
				00CFA89D106B4BA100758660 /* ForceFeedback.framework in Frameworks */,
			);
			runOnlyForDeploymentPostprocessing = 0;
		};
		BECDF6B10761BA81005FE872 /* Frameworks */ = {
			isa = PBXFrameworksBuildPhase;
			buildActionMask = 2147483647;
			files = (
				007317A90858DECD00B2BC32 /* AudioToolbox.framework in Frameworks */,
				007317AA0858DECD00B2BC32 /* AudioUnit.framework in Frameworks */,
				007317AB0858DECD00B2BC32 /* Cocoa.framework in Frameworks */,
				007317AC0858DECD00B2BC32 /* CoreAudio.framework in Frameworks */,
				007317AD0858DECD00B2BC32 /* IOKit.framework in Frameworks */,
				007317AE0858DECD00B2BC32 /* OpenGL.framework in Frameworks */,
				007317C30858E15000B2BC32 /* Carbon.framework in Frameworks */,
			);
			runOnlyForDeploymentPostprocessing = 0;
		};
/* End PBXFrameworksBuildPhase section */

/* Begin PBXGroup section */
		00162D4C09BD20DA0037C8D0 /* pthread */ = {
			isa = PBXGroup;
			children = (
				00162D4D09BD20DA0037C8D0 /* SDL_syscond.c */,
				00162D4E09BD20DA0037C8D0 /* SDL_sysmutex.c */,
				00162D4F09BD20DA0037C8D0 /* SDL_sysmutex_c.h */,
				00162D5009BD20DA0037C8D0 /* SDL_syssem.c */,
				00162D5109BD20DA0037C8D0 /* SDL_systhread.c */,
				00162D5209BD20DA0037C8D0 /* SDL_systhread_c.h */,
			);
			path = pthread;
			sourceTree = "<group>";
		};
		00162D5F09BD21010037C8D0 /* unix */ = {
			isa = PBXGroup;
			children = (
				00162D6009BD21010037C8D0 /* SDL_systimer.c */,
			);
			path = unix;
			sourceTree = "<group>";
		};
		00162D6309BD214E0037C8D0 /* stdlib */ = {
			isa = PBXGroup;
			children = (
				00162D6509BD214F0037C8D0 /* SDL_getenv.c */,
				002F328509CA049100EBEB88 /* SDL_iconv.c */,
				00162D6609BD214F0037C8D0 /* SDL_malloc.c */,
				00162D6709BD214F0037C8D0 /* SDL_qsort.c */,
				00162D6809BD214F0037C8D0 /* SDL_stdlib.c */,
				00162D6909BD214F0037C8D0 /* SDL_string.c */,
			);
			name = stdlib;
			path = ../../src/stdlib;
			sourceTree = SOURCE_ROOT;
		};
		00162D7509BD217B0037C8D0 /* loadso */ = {
			isa = PBXGroup;
			children = (
				046B91E80A11B53500FB151C /* dlopen */,
				00D55F250A11163D0030ED2A /* macosx */,
			);
			name = loadso;
			path = ../../src/loadso;
			sourceTree = SOURCE_ROOT;
		};
		001798BE10743B9F00F5D044 /* power */ = {
			isa = PBXGroup;
			children = (
				001798C310743B9F00F5D044 /* macosx */,
				001798C710743B9F00F5D044 /* SDL_power.c */,
			);
			name = power;
			path = ../../src/power;
			sourceTree = SOURCE_ROOT;
		};
		001798C310743B9F00F5D044 /* macosx */ = {
			isa = PBXGroup;
			children = (
				001798C410743B9F00F5D044 /* SDL_syspower.c */,
			);
			path = macosx;
			sourceTree = "<group>";
		};
		002F32D209CA0BE700EBEB88 /* disk */ = {
			isa = PBXGroup;
			children = (
				002F32D409CA0BE700EBEB88 /* SDL_diskaudio.c */,
				002F32D509CA0BE700EBEB88 /* SDL_diskaudio.h */,
			);
			path = disk;
			sourceTree = "<group>";
		};
		002F32E009CA0BF600EBEB88 /* dummy */ = {
			isa = PBXGroup;
			children = (
				002F32E209CA0BF600EBEB88 /* SDL_dummyaudio.c */,
				002F32E309CA0BF600EBEB88 /* SDL_dummyaudio.h */,
			);
			path = dummy;
			sourceTree = "<group>";
		};
		006E949B11951160001DE610 /* TestResources */ = {
			isa = PBXGroup;
			children = (
				006E949C119511A1001DE610 /* icon.bmp */,
				006E949D119511A1001DE610 /* moose.dat */,
				006E949E119511A1001DE610 /* picture.xbm */,
				006E949F119511A1001DE610 /* sail.bmp */,
				006E94A0119511A1001DE610 /* sample.bmp */,
				006E94A1119511A1001DE610 /* sample.wav */,
				006E94A2119511A1001DE610 /* utf8.txt */,
			);
			name = TestResources;
			sourceTree = "<group>";
		};
		006E95AD11952992001DE610 /* cocoa */ = {
			isa = PBXGroup;
			children = (
				006E95AE11952992001DE610 /* SDL_rwopsbundlesupport.h */,
				006E95AF11952992001DE610 /* SDL_rwopsbundlesupport.m */,
			);
			path = cocoa;
			sourceTree = "<group>";
		};
		00CFA69B106B467B00758660 /* atomic */ = {
			isa = PBXGroup;
			children = (
				00CFA6A0106B467B00758660 /* macosx */,
			);
			name = atomic;
			path = ../../src/atomic;
			sourceTree = SOURCE_ROOT;
		};
		00CFA6A0106B467B00758660 /* macosx */ = {
			isa = PBXGroup;
			children = (
				00CFA6A1106B467B00758660 /* SDL_atomic.c */,
			);
			path = macosx;
			sourceTree = "<group>";
		};
		00CFA6DF106B48D800758660 /* haptic */ = {
			isa = PBXGroup;
			children = (
				00CFA6E0106B48D800758660 /* darwin */,
				00CFA6E8106B48D800758660 /* SDL_haptic.c */,
				00CFA6E9106B48D800758660 /* SDL_syshaptic.h */,
			);
			name = haptic;
			path = ../../src/haptic;
			sourceTree = SOURCE_ROOT;
		};
		00CFA6E0106B48D800758660 /* darwin */ = {
			isa = PBXGroup;
			children = (
				00CFA6E1106B48D800758660 /* SDL_syshaptic.c */,
			);
			path = darwin;
			sourceTree = "<group>";
		};
		00CFA703106B498A00758660 /* cocoa */ = {
			isa = PBXGroup;
			children = (
				04DEA57711E600A600386CAC /* SDL_cocoaclipboard.h */,
				04DEA57811E600A600386CAC /* SDL_cocoaclipboard.m */,
				00CFA704106B498A00758660 /* SDL_cocoaevents.h */,
				00CFA705106B498A00758660 /* SDL_cocoaevents.m */,
				00CFA706106B498A00758660 /* SDL_cocoakeyboard.h */,
				00CFA707106B498A00758660 /* SDL_cocoakeyboard.m */,
				00CFA708106B498A00758660 /* SDL_cocoamodes.h */,
				00CFA709106B498A00758660 /* SDL_cocoamodes.m */,
				00CFA70A106B498A00758660 /* SDL_cocoamouse.h */,
				00CFA70B106B498A00758660 /* SDL_cocoamouse.m */,
				00CFA70C106B498A00758660 /* SDL_cocoaopengl.h */,
				00CFA70D106B498A00758660 /* SDL_cocoaopengl.m */,
				453773871207C5A2002F0F45 /* SDL_cocoashape.h */,
				453773881207C5A2002F0F45 /* SDL_cocoashape.m */,
				00CFA70E106B498A00758660 /* SDL_cocoavideo.h */,
				00CFA70F106B498A00758660 /* SDL_cocoavideo.m */,
				00CFA710106B498A00758660 /* SDL_cocoawindow.h */,
				00CFA711106B498A00758660 /* SDL_cocoawindow.m */,
			);
			path = cocoa;
			sourceTree = "<group>";
		};
		00CFA712106B498A00758660 /* dummy */ = {
			isa = PBXGroup;
			children = (
				00CFA713106B498A00758660 /* SDL_nullevents.c */,
				00CFA714106B498A00758660 /* SDL_nullevents_c.h */,
				00CFA715106B498A00758660 /* SDL_nullrender.c */,
				00CFA716106B498A00758660 /* SDL_nullrender_c.h */,
				00CFA717106B498A00758660 /* SDL_nullvideo.c */,
				00CFA718106B498B00758660 /* SDL_nullvideo.h */,
			);
			path = dummy;
			sourceTree = "<group>";
		};
		00CFA719106B498B00758660 /* x11 */ = {
			isa = PBXGroup;
			children = (
				8CB0A78511F6A90B00CBA2DE /* SDL_eventtouch.c */,
				8CB0A78611F6A90B00CBA2DE /* SDL_eventtouch.h */,
				8CB0A76A11F6A84800CBA2DE /* SDL_x11clipboard.c */,
				8CB0A76B11F6A84800CBA2DE /* SDL_x11clipboard.h */,
				00CFA71A106B498B00758660 /* imKStoUCS.c */,
				00CFA71B106B498B00758660 /* imKStoUCS.h */,
				00CFA71C106B498B00758660 /* SDL_x11dyn.c */,
				00CFA71D106B498B00758660 /* SDL_x11dyn.h */,
				00CFA71E106B498B00758660 /* SDL_x11events.c */,
				00CFA71F106B498B00758660 /* SDL_x11events.h */,
				00CFA720106B498B00758660 /* SDL_x11gamma.c */,
				00CFA721106B498B00758660 /* SDL_x11gamma.h */,
				00CFA722106B498B00758660 /* SDL_x11keyboard.c */,
				00CFA723106B498B00758660 /* SDL_x11keyboard.h */,
				00CFA724106B498B00758660 /* SDL_x11modes.c */,
				00CFA725106B498B00758660 /* SDL_x11modes.h */,
				00CFA726106B498B00758660 /* SDL_x11mouse.c */,
				00CFA727106B498B00758660 /* SDL_x11mouse.h */,
				00CFA728106B498B00758660 /* SDL_x11opengl.c */,
				00CFA729106B498B00758660 /* SDL_x11opengl.h */,
				00CFA72A106B498B00758660 /* SDL_x11opengles.c */,
				00CFA72B106B498B00758660 /* SDL_x11opengles.h */,
				00CFA72C106B498B00758660 /* SDL_x11render.c */,
				00CFA72D106B498B00758660 /* SDL_x11render.h */,
				453773901207C6E9002F0F45 /* SDL_x11shape.c */,
				453773911207C6E9002F0F45 /* SDL_x11shape.h */,
				00CFA72E106B498B00758660 /* SDL_x11sym.h */,
				00CFA72F106B498B00758660 /* SDL_x11video.c */,
				00CFA730106B498B00758660 /* SDL_x11video.h */,
				00CFA731106B498B00758660 /* SDL_x11window.c */,
				00CFA732106B498B00758660 /* SDL_x11window.h */,
			);
			path = x11;
			sourceTree = "<group>";
		};
		00CFA733106B498B00758660 /* Xext */ = {
			isa = PBXGroup;
			children = (
				00CFA734106B498B00758660 /* extensions */,
				00CFA744106B498B00758660 /* README */,
				00CFA745106B498B00758660 /* Xinerama */,
				00CFA747106B498B00758660 /* XME */,
				00CFA749106B498B00758660 /* XmuStdCmap */,
				00CFA752106B498B00758660 /* Xv */,
				00CFA755106B498B00758660 /* Xxf86vm */,
			);
			path = Xext;
			sourceTree = "<group>";
		};
		00CFA734106B498B00758660 /* extensions */ = {
			isa = PBXGroup;
			children = (
				00CFA735106B498B00758660 /* extutil.h */,
				00CFA736106B498B00758660 /* panoramiXext.h */,
				00CFA737106B498B00758660 /* panoramiXproto.h */,
				00CFA738106B498B00758660 /* StdCmap.h */,
				00CFA739106B498B00758660 /* Xext.h */,
				00CFA73A106B498B00758660 /* xf86dga.h */,
				00CFA73B106B498B00758660 /* xf86dga1.h */,
				00CFA73C106B498B00758660 /* xf86dga1str.h */,
				00CFA73D106B498B00758660 /* xf86dgastr.h */,
				00CFA73E106B498B00758660 /* xf86vmode.h */,
				00CFA73F106B498B00758660 /* xf86vmstr.h */,
				00CFA740106B498B00758660 /* Xinerama.h */,
				00CFA741106B498B00758660 /* Xv.h */,
				00CFA742106B498B00758660 /* Xvlib.h */,
				00CFA743106B498B00758660 /* Xvproto.h */,
			);
			path = extensions;
			sourceTree = "<group>";
		};
		00CFA745106B498B00758660 /* Xinerama */ = {
			isa = PBXGroup;
			children = (
				00CFA746106B498B00758660 /* Xinerama.c */,
			);
			path = Xinerama;
			sourceTree = "<group>";
		};
		00CFA747106B498B00758660 /* XME */ = {
			isa = PBXGroup;
			children = (
				00CFA748106B498B00758660 /* xme.c */,
			);
			path = XME;
			sourceTree = "<group>";
		};
		00CFA749106B498B00758660 /* XmuStdCmap */ = {
			isa = PBXGroup;
			children = (
				00CFA74A106B498B00758660 /* AllCmap.c */,
				00CFA74B106B498B00758660 /* CmapAlloc.c */,
				00CFA74C106B498B00758660 /* CrCmap.c */,
				00CFA74D106B498B00758660 /* DelCmap.c */,
				00CFA74E106B498B00758660 /* Distinct.c */,
				00CFA74F106B498B00758660 /* LookupCmap.c */,
				00CFA750106B498B00758660 /* StdCmap.c */,
				00CFA751106B498B00758660 /* VisCmap.c */,
			);
			path = XmuStdCmap;
			sourceTree = "<group>";
		};
		00CFA752106B498B00758660 /* Xv */ = {
			isa = PBXGroup;
			children = (
				00CFA753106B498B00758660 /* Xv.c */,
				00CFA754106B498B00758660 /* Xvlibint.h */,
			);
			path = Xv;
			sourceTree = "<group>";
		};
		00CFA755106B498B00758660 /* Xxf86vm */ = {
			isa = PBXGroup;
			children = (
				00CFA756106B498B00758660 /* XF86VMode.c */,
			);
			path = Xxf86vm;
			sourceTree = "<group>";
		};
		00D55F250A11163D0030ED2A /* macosx */ = {
			isa = PBXGroup;
			children = (
				046B92100A11B8AD00FB151C /* SDL_dlcompat.c */,
			);
			path = macosx;
			sourceTree = "<group>";
		};
		00D8D9FA1195091500638393 /* AutomatedTests */ = {
			isa = PBXGroup;
			children = (
				00D8D9FB1195093100638393 /* audio */,
				00D8D9FE1195093100638393 /* common */,
				00D8DA071195093100638393 /* platform */,
				00D8DA0A1195093100638393 /* README */,
				00D8DA0B1195093100638393 /* rect */,
				00D8DA0E1195093100638393 /* render */,
				00D8DA111195093100638393 /* rwops */,
				00D8DA151195093100638393 /* SDL_at.c */,
				00D8DA161195093100638393 /* SDL_at.h */,
				00D8DA171195093100638393 /* surface */,
				00D8DA1A1195093100638393 /* testsdl.c */,
			);
			name = AutomatedTests;
			sourceTree = "<group>";
		};
		00D8D9FB1195093100638393 /* audio */ = {
			isa = PBXGroup;
			children = (
				00D8D9FC1195093100638393 /* audio.c */,
				00D8D9FD1195093100638393 /* audio.h */,
			);
			name = audio;
			path = ../../test/automated/audio;
			sourceTree = SOURCE_ROOT;
		};
		00D8D9FE1195093100638393 /* common */ = {
			isa = PBXGroup;
			children = (
				00D8D9FF1195093100638393 /* common.c */,
				00D8DA001195093100638393 /* common.h */,
				00D8DA011195093100638393 /* images.h */,
				00D8DA021195093100638393 /* img_blit.c */,
				00D8DA031195093100638393 /* img_blitblend.c */,
				00D8DA041195093100638393 /* img_face.c */,
				00D8DA051195093100638393 /* img_primitives.c */,
				00D8DA061195093100638393 /* img_primitivesblend.c */,
			);
			name = common;
			path = ../../test/automated/common;
			sourceTree = SOURCE_ROOT;
		};
		00D8DA071195093100638393 /* platform */ = {
			isa = PBXGroup;
			children = (
				00D8DA081195093100638393 /* platform.c */,
				00D8DA091195093100638393 /* platform.h */,
			);
			name = platform;
			path = ../../test/automated/platform;
			sourceTree = SOURCE_ROOT;
		};
		00D8DA0B1195093100638393 /* rect */ = {
			isa = PBXGroup;
			children = (
				00D8DA0C1195093100638393 /* rect.c */,
				00D8DA0D1195093100638393 /* rect.h */,
			);
			name = rect;
			path = ../../test/automated/rect;
			sourceTree = SOURCE_ROOT;
		};
		00D8DA0E1195093100638393 /* render */ = {
			isa = PBXGroup;
			children = (
				00D8DA0F1195093100638393 /* render.c */,
				00D8DA101195093100638393 /* render.h */,
			);
			name = render;
			path = ../../test/automated/render;
			sourceTree = SOURCE_ROOT;
		};
		00D8DA111195093100638393 /* rwops */ = {
			isa = PBXGroup;
			children = (
				001E39EC1196F75000A3F5B8 /* TestSupportRWops_Cocoa.m */,
				001E39ED1196F75000A3F5B8 /* TestSupportRWops.h */,
				00D8DA121195093100638393 /* read */,
				00D8DA131195093100638393 /* rwops.c */,
				00D8DA141195093100638393 /* rwops.h */,
			);
			name = rwops;
			path = ../../test/automated/rwops;
			sourceTree = SOURCE_ROOT;
		};
		00D8DA171195093100638393 /* surface */ = {
			isa = PBXGroup;
			children = (
				00D8DA181195093100638393 /* surface.c */,
				00D8DA191195093100638393 /* surface.h */,
			);
			name = surface;
			path = ../../test/automated/surface;
			sourceTree = SOURCE_ROOT;
		};
		0153832C006D78D67F000001 /* audio */ = {
			isa = PBXGroup;
			children = (
				BECDF5D20761B759005FE872 /* macosx */,
				002F32D209CA0BE700EBEB88 /* disk */,
				002F32E009CA0BF600EBEB88 /* dummy */,
				00CFA6B0106B46E500758660 /* SDL_audio_c.h */,
				00CFA6B1106B46E500758660 /* SDL_audiodev_c.h */,
				00CFA6B2106B46E500758660 /* SDL_audiomem.h */,
				01538330006D78D67F000001 /* SDL_audio.c */,
				01538331006D78D67F000001 /* SDL_audiocvt.c */,
				01538332006D78D67F000001 /* SDL_audiodev.c */,
				00CFA6B3106B46E500758660 /* SDL_audiotypecvt.c */,
				01538334006D78D67F000001 /* SDL_mixer.c */,
				00B7E61F097F2D9E00826121 /* SDL_mixer_MMX.c */,
				00B7E620097F2D9E00826121 /* SDL_mixer_MMX.h */,
				00CFA6B4106B46E500758660 /* SDL_sysaudio.h */,
				00CFA6B5106B46E500758660 /* SDL_wave.h */,
				01538335006D78D67F000001 /* SDL_wave.c */,
			);
			name = audio;
			path = ../../src/audio;
			sourceTree = SOURCE_ROOT;
		};
		01538367006D79147F000001 /* events */ = {
			isa = PBXGroup;
			children = (
				8CB0A77A11F6A8E700CBA2DE /* SDL_gesture_c.h */,
				8CB0A77B11F6A8E700CBA2DE /* SDL_gesture.c */,
				8CB0A77C11F6A8E700CBA2DE /* SDL_touch_c.h */,
				8CB0A77D11F6A8E700CBA2DE /* SDL_touch.c */,
				0420497411E6F052007E7EC9 /* blank_cursor.h */,
				0420497511E6F052007E7EC9 /* default_cursor.h */,
				0420497611E6F052007E7EC9 /* scancodes_darwin.h */,
				0420497711E6F052007E7EC9 /* scancodes_linux.h */,
				0420497811E6F052007E7EC9 /* scancodes_win32.h */,
				0420497911E6F052007E7EC9 /* scancodes_xfree86.h */,
				0420495F11E6EFD3007E7EC9 /* SDL_clipboardevents_c.h */,
				0420496011E6EFD3007E7EC9 /* SDL_clipboardevents.c */,
				00CFA6C2106B480800758660 /* SDL_events_c.h */,
				01538369006D79147F000001 /* SDL_events.c */,
				00CFA6C3106B480800758660 /* SDL_keyboard_c.h */,
				0153836B006D79147F000001 /* SDL_keyboard.c */,
				00CFA6C4106B480800758660 /* SDL_mouse_c.h */,
				0153836C006D79147F000001 /* SDL_mouse.c */,
				0153836D006D79147F000001 /* SDL_quit.c */,
				00CFA6C5106B480800758660 /* SDL_sysevents.h */,
				00CFA6C6106B480800758660 /* SDL_windowevents_c.h */,
				00CFA6C7106B480800758660 /* SDL_windowevents.c */,
			);
			name = events;
			path = ../../src/events;
			sourceTree = SOURCE_ROOT;
		};
		01538376006D79307F000001 /* file */ = {
			isa = PBXGroup;
			children = (
				006E95AD11952992001DE610 /* cocoa */,
				01538377006D79307F000001 /* SDL_rwops.c */,
			);
			name = file;
			path = ../../src/file;
			sourceTree = SOURCE_ROOT;
		};
		01538379006D79737F000001 /* thread */ = {
			isa = PBXGroup;
			children = (
				00162D4C09BD20DA0037C8D0 /* pthread */,
				01538445006D7EC67F000001 /* SDL_thread.c */,
			);
			name = thread;
			path = ../../src/thread;
			sourceTree = SOURCE_ROOT;
		};
		01538391006D79BC7F000001 /* timer */ = {
			isa = PBXGroup;
			children = (
				00162D5F09BD21010037C8D0 /* unix */,
				015383A0006D79BC7F000001 /* SDL_timer.c */,
			);
			name = timer;
			path = ../../src/timer;
			sourceTree = SOURCE_ROOT;
		};
		015383BE006D7A567F000001 /* video */ = {
			isa = PBXGroup;
			children = (
				00CFA7EA106B49B500758660 /* mmx.h */,
				00CFA7EB106B49B500758660 /* SDL_alphamult.c */,
				00CFA7EC106B49B500758660 /* SDL_alphamult.h */,
				04DB838A10FD8C81000519B5 /* SDL_blendfillrect.c */,
				00CFA7ED106B49B500758660 /* SDL_blendline.c */,
				00CFA7EE106B49B500758660 /* SDL_blendpoint.c */,
				00CFA7EF106B49B500758660 /* SDL_blendrect.c */,
				00CFA7F0106B49B500758660 /* SDL_blit_0.c */,
				00CFA7F1106B49B500758660 /* SDL_blit_1.c */,
				00CFA7F2106B49B500758660 /* SDL_blit_A.c */,
				00CFA7F3106B49B600758660 /* SDL_blit_auto.c */,
				00CFA7F4106B49B600758660 /* SDL_blit_auto.h */,
				00CFA7F5106B49B600758660 /* SDL_blit_copy.c */,
				00CFA7F6106B49B600758660 /* SDL_blit_copy.h */,
				00CFA7F7106B49B600758660 /* SDL_blit_N.c */,
				00CFA7F8106B49B600758660 /* SDL_blit_slow.c */,
				00CFA7F9106B49B600758660 /* SDL_blit_slow.h */,
				00CFA7FA106B49B600758660 /* SDL_blit.c */,
				00CFA7FB106B49B600758660 /* SDL_blit.h */,
				00CFA7FC106B49B600758660 /* SDL_bmp.c */,
				04DEA57411E6009000386CAC /* SDL_clipboard.c */,
				00CFA7FD106B49B600758660 /* SDL_draw.h */,
				00CFA7FE106B49B600758660 /* SDL_drawline.c */,
				00CFA7FF106B49B600758660 /* SDL_drawpoint.c */,
				04DB838B10FD8C81000519B5 /* SDL_drawrect.c */,
				00CFA800106B49B600758660 /* SDL_fillrect.c */,
				00CFA801106B49B600758660 /* SDL_gamma.c */,
				00CFA802106B49B600758660 /* SDL_glesfuncs.h */,
				00CFA803106B49B600758660 /* SDL_glfuncs.h */,
				00CFA804106B49B600758660 /* SDL_leaks.h */,
				00CFA805106B49B600758660 /* SDL_pixels_c.h */,
				00CFA806106B49B600758660 /* SDL_pixels.c */,
				00CFA807106B49B600758660 /* SDL_rect_c.h */,
				00CFA808106B49B600758660 /* SDL_rect.c */,
				00CFA809106B49B600758660 /* SDL_renderer_gl.c */,
				00CFA80A106B49B600758660 /* SDL_renderer_gl.h */,
				00CFA80B106B49B600758660 /* SDL_renderer_gles.c */,
				00CFA80C106B49B600758660 /* SDL_renderer_gles.h */,
				00CFA80D106B49B600758660 /* SDL_renderer_sw.c */,
				00CFA80E106B49B600758660 /* SDL_renderer_sw.h */,
				00CFA80F106B49B600758660 /* SDL_RLEaccel_c.h */,
				00CFA810106B49B600758660 /* SDL_RLEaccel.c */,
				4537737C1207C4CE002F0F45 /* SDL_shape.c */,
				4537737B1207C4CE002F0F45 /* SDL_shape_internals.h */,
				00CFA811106B49B600758660 /* SDL_stretch.c */,
				00CFA812106B49B600758660 /* SDL_surface.c */,
				00CFA813106B49B600758660 /* SDL_sysvideo.h */,
				00CFA814106B49B600758660 /* SDL_video.c */,
				00CFA815106B49B600758660 /* SDL_yuv_mmx.c */,
				00CFA816106B49B600758660 /* SDL_yuv_sw_c.h */,
				00CFA817106B49B600758660 /* SDL_yuv_sw.c */,
				00CFA703106B498A00758660 /* cocoa */,
				00CFA712106B498A00758660 /* dummy */,
				00CFA719106B498B00758660 /* x11 */,
				00CFA733106B498B00758660 /* Xext */,
			);
			name = video;
			path = ../../src/video;
			sourceTree = SOURCE_ROOT;
		};
		0153844A006D81B07F000001 /* Public Headers */ = {
			isa = PBXGroup;
			children = (
				8CB0A77611F6A87F00CBA2DE /* SDL_gesture.h */,
				8CB0A77711F6A87F00CBA2DE /* SDL_touch.h */,
				0C5AF5E501191D2B7F000001 /* begin_code.h */,
				0C5AF5E601191D2B7F000001 /* close_code.h */,
				0C5AF5FF01191D2B7F000001 /* SDL.h */,
				04F2AF681104AC4500D6DDF7 /* SDL_assert.h */,
				00CFA67A106B44CE00758660 /* SDL_atomic.h */,
				0C5AF5E801191D2B7F000001 /* SDL_audio.h */,
				044E5F8411E6051C0076F181 /* SDL_clipboard.h */,
				00CFA67B106B44CE00758660 /* SDL_compat.h */,
				00162D3709BD1FA90037C8D0 /* SDL_config.h */,
				00162D3409BD1FA90037C8D0 /* SDL_config_macosx.h */,
				0C5AF5EB01191D2B7F000001 /* SDL_copying.h */,
				B2CF8DC405C444E400E5DC7F /* SDL_cpuinfo.h */,
				0C5AF5EC01191D2B7F000001 /* SDL_endian.h */,
				0C5AF5ED01191D2B7F000001 /* SDL_error.h */,
				0C5AF5EE01191D2B7F000001 /* SDL_events.h */,
				00CFA67C106B44CE00758660 /* SDL_haptic.h */,
				04DEA56F11E6006A00386CAC /* SDL_input.h */,
				0C5AF5F001191D2B7F000001 /* SDL_joystick.h */,
				0C5AF5F101191D2B7F000001 /* SDL_keyboard.h */,
				0C5AF5F201191D2B7F000001 /* SDL_keysym.h */,
				B29A290D04E5B28700A80002 /* SDL_loadso.h */,
				0C5AF5F301191D2B7F000001 /* SDL_main.h */,
				0C5AF5F401191D2B7F000001 /* SDL_mouse.h */,
				0C5AF5F501191D2B7F000001 /* SDL_mutex.h */,
				B2CF8DC705C4450500E5DC7F /* SDL_name.h */,
				0C5AF5F601191D2B7F000001 /* SDL_opengl.h */,
				00CFA67D106B44CE00758660 /* SDL_pixels.h */,
				00162D3809BD1FA90037C8D0 /* SDL_platform.h */,
				00CFA67E106B44CE00758660 /* SDL_power.h */,
				0C5AF5F701191D2B7F000001 /* SDL_quit.h */,
				00CFA67F106B44CE00758660 /* SDL_rect.h */,
				00A6EBD91078D569001EEA06 /* SDL_revision.h */,
				0C5AF5F801191D2B7F000001 /* SDL_rwops.h */,
				00CFA680106B44CE00758660 /* SDL_scancode.h */,
				453773811207C518002F0F45 /* SDL_shape.h */,
				00162D3909BD1FA90037C8D0 /* SDL_stdinc.h */,
				00CFA681106B44CE00758660 /* SDL_surface.h */,
				0C5AF5F901191D2B7F000001 /* SDL_syswm.h */,
				0C5AF5FA01191D2B7F000001 /* SDL_thread.h */,
				0C5AF5FB01191D2B7F000001 /* SDL_timer.h */,
				0C5AF5FC01191D2B7F000001 /* SDL_types.h */,
				0C5AF5FD01191D2B7F000001 /* SDL_version.h */,
				0C5AF5FE01191D2B7F000001 /* SDL_video.h */,
			);
			name = "Public Headers";
			sourceTree = "<group>";
		};
		034768DDFF38A45A11DB9C8B /* Products */ = {
			isa = PBXGroup;
			children = (
				089C1665FE841158C02AAC07 /* Resources */,
				BECDF66C0761BA81005FE872 /* SDL.framework */,
				BECDF6B30761BA81005FE872 /* libSDL.a */,
				BECDF6BE0761BA81005FE872 /* Standard DMG */,
				BECDF6C30761BA81005FE872 /* Developer Extras Package */,
				00D8D9EF1195090700638393 /* testsdl.app */,
			);
			name = Products;
			sourceTree = "<group>";
		};
		046B91E80A11B53500FB151C /* dlopen */ = {
			isa = PBXGroup;
			children = (
				046B91E90A11B53500FB151C /* SDL_sysloadso.c */,
			);
			path = dlopen;
			sourceTree = "<group>";
		};
		083E489A006D88D97F000001 /* joystick */ = {
			isa = PBXGroup;
			children = (
				F51789D001769A2401D3D55B /* darwin */,
				083E489D006D88D97F000001 /* SDL_joystick.c */,
			);
			name = joystick;
			path = ../../src/joystick;
			sourceTree = SOURCE_ROOT;
		};
		0867D691FE84028FC02AAC07 /* SDLFramework */ = {
			isa = PBXGroup;
			children = (
				F5A2EF3900C6A39A01000001 /* BUGS */,
				F5A2EF3A00C6A3C201000001 /* README.MacOSX */,
				F59C70FC00D5CB5801000001 /* pkg-support */,
				0153844A006D81B07F000001 /* Public Headers */,
				08FB77ACFE841707C02AAC07 /* Library Source */,
				00D8D9FA1195091500638393 /* AutomatedTests */,
				006E949B11951160001DE610 /* TestResources */,
				034768DDFF38A45A11DB9C8B /* Products */,
				BECDF66B0761BA81005FE872 /* Info-Framework.plist */,
				BEC562FE0761C0E800A33029 /* Linked Frameworks */,
				00D8D9F11195090700638393 /* testsdl-Info.plist */,
				8C93F0EA11F803710014F54D /* gestureSDLTest-Info.plist */,
			);
			comments = "To build Universal Binaries, we have experimented with a variety of different options.\nThe complication is that we must retain compatibility with at least 10.2. \nThe Universal Binary defaults only work for > 10.3.9\n\nSo far, we have found:\ngcc 4.0.0 with Xcode 2.1 always links against libgcc_s. gcc 4.0.1 from Xcode 2.2 fixes this problem.\n\nBut gcc 4.0 will not work with < 10.3.9 because we continue to get an undefined symbol to _fprintf$LDBL128.\nSo we must use gcc 3.3 on PPC to accomplish 10.2 support. (But 4.0 is required for i386.)\n\nSetting the deployment target to 10.4 will disable prebinding, so for PPC, we set it less than 10.4 to preserve prebinding for legacy support.\n\nSetting the PPC SDKROOT to /Developers/SDKs/MacOSX10.2.8.sdk will link to 63.0.0 libSystem.B.dylib. Leaving it at current or 10.4u links to 88.1.2. However, as long as we are using gcc 3.3, it doesn't seem to matter as testing has demonstrated both will run. We have decided not to invoke the 10.2.8 SDK because it is not a default installed component with Xcode which will probably cause most people problems. However, rather than deleting the SDKROOT_ppc entry entirely, we have mapped it to 10.4u in case we decide we need to change this setting.\n\nTo use Altivec or SSE, we needed architecture specific flags:\nOTHER_CFLAGS_ppc\nOTHER_CFLAGS_i386\nOTHER_CFLAGS=$(OTHER_CFLAGS_($CURRENT_ARCH))\n\nThe general OTHER_CFLAGS needed to be manually mapped to architecture specific options because Xcode didn't do this automatically for us.\n\n\n";
			name = SDLFramework;
			sourceTree = "<group>";
		};
		089C1665FE841158C02AAC07 /* Resources */ = {
			isa = PBXGroup;
			children = (
			);
			name = Resources;
			sourceTree = "<group>";
		};
		08FB77ACFE841707C02AAC07 /* Library Source */ = {
			isa = PBXGroup;
			children = (
				04F2AF651104AC0800D6DDF7 /* SDL_assert.c */,
				00CFA6FA106B493800758660 /* SDL_compat.c */,
				00CFA6FB106B493800758660 /* SDL_error_c.h */,
				01538438006D7D947F000001 /* SDL_error.c */,
				00CFA6FC106B493800758660 /* SDL_fatal.h */,
				01538439006D7D947F000001 /* SDL_fatal.c */,
				0153843C006D7D947F000001 /* SDL.c */,
				00CFA69B106B467B00758660 /* atomic */,
				0153832C006D78D67F000001 /* audio */,
				B24DA50105A88D52006B9F1C /* cpuinfo */,
				01538367006D79147F000001 /* events */,
				01538376006D79307F000001 /* file */,
				00CFA6DF106B48D800758660 /* haptic */,
				083E489A006D88D97F000001 /* joystick */,
				00162D7509BD217B0037C8D0 /* loadso */,
				001798BE10743B9F00F5D044 /* power */,
				00162D6309BD214E0037C8D0 /* stdlib */,
				01538379006D79737F000001 /* thread */,
				01538391006D79BC7F000001 /* timer */,
				015383BE006D7A567F000001 /* video */,
			);
			name = "Library Source";
			sourceTree = "<group>";
		};
		B24DA50105A88D52006B9F1C /* cpuinfo */ = {
			isa = PBXGroup;
			children = (
				B24DA50405A88D52006B9F1C /* SDL_cpuinfo.c */,
			);
			name = cpuinfo;
			path = ../../src/cpuinfo;
			sourceTree = "<group>";
		};
		BEC562FE0761C0E800A33029 /* Linked Frameworks */ = {
			isa = PBXGroup;
			children = (
				00D0D08310675DD9004B05EF /* CoreFoundation.framework */,
				007317C10858E15000B2BC32 /* Carbon.framework */,
				0073179B0858DECD00B2BC32 /* AudioToolbox.framework */,
				0073179C0858DECD00B2BC32 /* AudioUnit.framework */,
				0073179D0858DECD00B2BC32 /* Cocoa.framework */,
				0073179E0858DECD00B2BC32 /* CoreAudio.framework */,
				0073179F0858DECD00B2BC32 /* IOKit.framework */,
				007317A00858DECD00B2BC32 /* OpenGL.framework */,
				00CFA89C106B4BA100758660 /* ForceFeedback.framework */,
			);
			name = "Linked Frameworks";
			sourceTree = "<group>";
		};
		BECDF5D20761B759005FE872 /* macosx */ = {
			isa = PBXGroup;
			children = (
				BECDF5D50761B759005FE872 /* SDL_coreaudio.c */,
				BECDF5D60761B759005FE872 /* SDL_coreaudio.h */,
			);
			name = macosx;
			path = ../../src/audio/macosx;
			sourceTree = SOURCE_ROOT;
		};
		F51789D001769A2401D3D55B /* darwin */ = {
			isa = PBXGroup;
			children = (
				F51789D101769A2401D3D55B /* SDL_sysjoystick.c */,
			);
			name = darwin;
			path = ../../src/joystick/darwin;
			sourceTree = SOURCE_ROOT;
		};
		F59C70FC00D5CB5801000001 /* pkg-support */ = {
			isa = PBXGroup;
			children = (
				F59C70FE00D5CB5801000001 /* devel-resources */,
				F59C710100D5CB5801000001 /* resources */,
				F5F81AD400D706B101000001 /* Readme SDL Developer.txt */,
				F59C710500D5CB5801000001 /* SDL-devel.info */,
				F59C710600D5CB5801000001 /* SDL.info */,
			);
			path = "pkg-support";
			sourceTree = SOURCE_ROOT;
		};
		F59C70FE00D5CB5801000001 /* devel-resources */ = {
			isa = PBXGroup;
			children = (
				F59C710C00D5D15801000001 /* install.sh */,
				F59C70FF00D5CB5801000001 /* ReadMe.txt */,
				F59C710000D5CB5801000001 /* Welcome.txt */,
			);
			path = "devel-resources";
			sourceTree = "<group>";
		};
		F59C710100D5CB5801000001 /* resources */ = {
			isa = PBXGroup;
			children = (
				00794D3F09D0C461003FC8A1 /* License.rtf */,
				00F5D79E0990CA0D0051C449 /* UniversalBinaryNotes.rtf */,
				00AE6E1E08B958CC00255E2F /* ReadMeDevLite.txt */,
				F59C710300D5CB5801000001 /* ReadMe.txt */,
			);
			path = resources;
			sourceTree = "<group>";
		};
/* End PBXGroup section */

/* Begin PBXHeadersBuildPhase section */
		BECDF5FF0761BA81005FE872 /* Headers */ = {
			isa = PBXHeadersBuildPhase;
			buildActionMask = 2147483647;
			files = (
				00162DA609BD222F0037C8D0 /* SDL_config_macosx.h in Headers */,
				00162DA909BD222F0037C8D0 /* SDL_config.h in Headers */,
				00162DAA09BD222F0037C8D0 /* SDL_platform.h in Headers */,
				00162DAB09BD222F0037C8D0 /* SDL_stdinc.h in Headers */,
				00162DAC09BD222F0037C8D0 /* begin_code.h in Headers */,
				00162DAD09BD222F0037C8D0 /* close_code.h in Headers */,
				00162DAF09BD222F0037C8D0 /* SDL_audio.h in Headers */,
				00162DB209BD222F0037C8D0 /* SDL_copying.h in Headers */,
				00162DB309BD222F0037C8D0 /* SDL_cpuinfo.h in Headers */,
				00162DB409BD222F0037C8D0 /* SDL_endian.h in Headers */,
				00162DB509BD222F0037C8D0 /* SDL_error.h in Headers */,
				00162DB609BD222F0037C8D0 /* SDL_events.h in Headers */,
				00162DB809BD222F0037C8D0 /* SDL_joystick.h in Headers */,
				00162DB909BD222F0037C8D0 /* SDL_keyboard.h in Headers */,
				00162DBA09BD222F0037C8D0 /* SDL_keysym.h in Headers */,
				00162DBB09BD222F0037C8D0 /* SDL_loadso.h in Headers */,
				00162DBC09BD222F0037C8D0 /* SDL_main.h in Headers */,
				00162DBD09BD222F0037C8D0 /* SDL_mouse.h in Headers */,
				00162DBE09BD222F0037C8D0 /* SDL_mutex.h in Headers */,
				00162DBF09BD222F0037C8D0 /* SDL_name.h in Headers */,
				00162DC009BD222F0037C8D0 /* SDL_opengl.h in Headers */,
				00162DC109BD222F0037C8D0 /* SDL_quit.h in Headers */,
				00162DC209BD222F0037C8D0 /* SDL_rwops.h in Headers */,
				00162DC309BD222F0037C8D0 /* SDL_syswm.h in Headers */,
				00162DC409BD222F0037C8D0 /* SDL_thread.h in Headers */,
				00162DC509BD222F0037C8D0 /* SDL_timer.h in Headers */,
				00162DC609BD222F0037C8D0 /* SDL_types.h in Headers */,
				00162DC709BD222F0037C8D0 /* SDL_version.h in Headers */,
				00162DC809BD222F0037C8D0 /* SDL_video.h in Headers */,
				00162DC909BD222F0037C8D0 /* SDL.h in Headers */,
				00CFA682106B44CE00758660 /* SDL_atomic.h in Headers */,
				00CFA683106B44CE00758660 /* SDL_compat.h in Headers */,
				00CFA684106B44CE00758660 /* SDL_haptic.h in Headers */,
				00CFA685106B44CE00758660 /* SDL_pixels.h in Headers */,
				00CFA686106B44CE00758660 /* SDL_power.h in Headers */,
				00CFA687106B44CE00758660 /* SDL_rect.h in Headers */,
				00CFA688106B44CE00758660 /* SDL_scancode.h in Headers */,
				00CFA689106B44CE00758660 /* SDL_surface.h in Headers */,
				00CFA6B6106B46E500758660 /* SDL_audio_c.h in Headers */,
				00CFA6B7106B46E500758660 /* SDL_audiodev_c.h in Headers */,
				00CFA6B8106B46E500758660 /* SDL_audiomem.h in Headers */,
				00CFA6BA106B46E500758660 /* SDL_sysaudio.h in Headers */,
				00CFA6BB106B46E500758660 /* SDL_wave.h in Headers */,
				00CFA6C8106B480800758660 /* SDL_events_c.h in Headers */,
				00CFA6C9106B480800758660 /* SDL_keyboard_c.h in Headers */,
				00CFA6CA106B480800758660 /* SDL_mouse_c.h in Headers */,
				00CFA6CB106B480800758660 /* SDL_sysevents.h in Headers */,
				00CFA6CC106B480800758660 /* SDL_windowevents_c.h in Headers */,
				00CFA6F1106B48D800758660 /* SDL_syshaptic.h in Headers */,
				00CFA6FE106B493800758660 /* SDL_error_c.h in Headers */,
				00CFA6FF106B493800758660 /* SDL_fatal.h in Headers */,
				00CFA757106B498B00758660 /* SDL_cocoaevents.h in Headers */,
				00CFA759106B498B00758660 /* SDL_cocoakeyboard.h in Headers */,
				00CFA75B106B498B00758660 /* SDL_cocoamodes.h in Headers */,
				00CFA75D106B498B00758660 /* SDL_cocoamouse.h in Headers */,
				00CFA75F106B498B00758660 /* SDL_cocoaopengl.h in Headers */,
				00CFA761106B498B00758660 /* SDL_cocoavideo.h in Headers */,
				00CFA763106B498B00758660 /* SDL_cocoawindow.h in Headers */,
				00CFA766106B498B00758660 /* SDL_nullevents_c.h in Headers */,
				00CFA768106B498B00758660 /* SDL_nullrender_c.h in Headers */,
				00CFA76A106B498B00758660 /* SDL_nullvideo.h in Headers */,
				00CFA76C106B498B00758660 /* imKStoUCS.h in Headers */,
				00CFA76E106B498B00758660 /* SDL_x11dyn.h in Headers */,
				00CFA770106B498B00758660 /* SDL_x11events.h in Headers */,
				00CFA772106B498B00758660 /* SDL_x11gamma.h in Headers */,
				00CFA774106B498B00758660 /* SDL_x11keyboard.h in Headers */,
				00CFA776106B498B00758660 /* SDL_x11modes.h in Headers */,
				00CFA778106B498B00758660 /* SDL_x11mouse.h in Headers */,
				00CFA77A106B498B00758660 /* SDL_x11opengl.h in Headers */,
				00CFA77C106B498B00758660 /* SDL_x11opengles.h in Headers */,
				00CFA77E106B498B00758660 /* SDL_x11render.h in Headers */,
				00CFA77F106B498B00758660 /* SDL_x11sym.h in Headers */,
				00CFA781106B498B00758660 /* SDL_x11video.h in Headers */,
				00CFA783106B498B00758660 /* SDL_x11window.h in Headers */,
				00CFA784106B498B00758660 /* extutil.h in Headers */,
				00CFA785106B498B00758660 /* panoramiXext.h in Headers */,
				00CFA786106B498B00758660 /* panoramiXproto.h in Headers */,
				00CFA787106B498B00758660 /* StdCmap.h in Headers */,
				00CFA788106B498B00758660 /* Xext.h in Headers */,
				00CFA789106B498B00758660 /* xf86dga.h in Headers */,
				00CFA78A106B498B00758660 /* xf86dga1.h in Headers */,
				00CFA78B106B498B00758660 /* xf86dga1str.h in Headers */,
				00CFA78C106B498B00758660 /* xf86dgastr.h in Headers */,
				00CFA78D106B498B00758660 /* xf86vmode.h in Headers */,
				00CFA78E106B498B00758660 /* xf86vmstr.h in Headers */,
				00CFA78F106B498B00758660 /* Xinerama.h in Headers */,
				00CFA790106B498B00758660 /* Xv.h in Headers */,
				00CFA791106B498B00758660 /* Xvlib.h in Headers */,
				00CFA792106B498B00758660 /* Xvproto.h in Headers */,
				00CFA79F106B498B00758660 /* Xvlibint.h in Headers */,
				00CFA818106B49B600758660 /* mmx.h in Headers */,
				00CFA81A106B49B600758660 /* SDL_alphamult.h in Headers */,
				00CFA822106B49B600758660 /* SDL_blit_auto.h in Headers */,
				00CFA824106B49B600758660 /* SDL_blit_copy.h in Headers */,
				00CFA827106B49B600758660 /* SDL_blit_slow.h in Headers */,
				00CFA829106B49B600758660 /* SDL_blit.h in Headers */,
				00CFA82B106B49B600758660 /* SDL_draw.h in Headers */,
				00CFA830106B49B600758660 /* SDL_glesfuncs.h in Headers */,
				00CFA831106B49B600758660 /* SDL_glfuncs.h in Headers */,
				00CFA832106B49B600758660 /* SDL_leaks.h in Headers */,
				00CFA833106B49B600758660 /* SDL_pixels_c.h in Headers */,
				00CFA835106B49B600758660 /* SDL_rect_c.h in Headers */,
				00CFA838106B49B600758660 /* SDL_renderer_gl.h in Headers */,
				00CFA83A106B49B600758660 /* SDL_renderer_gles.h in Headers */,
				00CFA83C106B49B600758660 /* SDL_renderer_sw.h in Headers */,
				00CFA83D106B49B600758660 /* SDL_RLEaccel_c.h in Headers */,
				00CFA841106B49B600758660 /* SDL_sysvideo.h in Headers */,
				00CFA844106B49B600758660 /* SDL_yuv_sw_c.h in Headers */,
				00A6EBDA1078D569001EEA06 /* SDL_revision.h in Headers */,
				04F2AF691104AC4500D6DDF7 /* SDL_assert.h in Headers */,
				006E95B011952992001DE610 /* SDL_rwopsbundlesupport.h in Headers */,
<<<<<<< HEAD
				04DEA57111E6006A00386CAC /* SDL_input.h in Headers */,
				04DEA57911E600A600386CAC /* SDL_cocoaclipboard.h in Headers */,
				044E5F8511E6051C0076F181 /* SDL_clipboard.h in Headers */,
				0420496111E6EFD3007E7EC9 /* SDL_clipboardevents_c.h in Headers */,
				0420497A11E6F052007E7EC9 /* blank_cursor.h in Headers */,
				0420497B11E6F052007E7EC9 /* default_cursor.h in Headers */,
				0420497C11E6F052007E7EC9 /* scancodes_darwin.h in Headers */,
				0420497D11E6F052007E7EC9 /* scancodes_linux.h in Headers */,
				0420497E11E6F052007E7EC9 /* scancodes_win32.h in Headers */,
				0420497F11E6F052007E7EC9 /* scancodes_xfree86.h in Headers */,
				8CB0A76D11F6A84800CBA2DE /* SDL_x11clipboard.h in Headers */,
				8CB0A77811F6A87F00CBA2DE /* SDL_gesture.h in Headers */,
				8CB0A77911F6A87F00CBA2DE /* SDL_touch.h in Headers */,
				8CB0A77E11F6A8E700CBA2DE /* SDL_gesture_c.h in Headers */,
				8CB0A78011F6A8E700CBA2DE /* SDL_touch_c.h in Headers */,
				8CB0A78811F6A90B00CBA2DE /* SDL_eventtouch.h in Headers */,
=======
				4537737D1207C4CE002F0F45 /* SDL_shape_internals.h in Headers */,
				453773821207C518002F0F45 /* SDL_shape.h in Headers */,
				453773891207C5A2002F0F45 /* SDL_cocoashape.h in Headers */,
				453773931207C6E9002F0F45 /* SDL_x11shape.h in Headers */,
>>>>>>> 6ee211b3
			);
			runOnlyForDeploymentPostprocessing = 0;
		};
		BECDF66E0761BA81005FE872 /* Headers */ = {
			isa = PBXHeadersBuildPhase;
			buildActionMask = 2147483647;
			files = (
				BECDF6760761BA81005FE872 /* SDL_cpuinfo.h in Headers */,
				BECDF6770761BA81005FE872 /* SDL_name.h in Headers */,
				BECDF6780761BA81005FE872 /* SDL_coreaudio.h in Headers */,
				00162D4609BD1FA90037C8D0 /* SDL_config_macosx.h in Headers */,
				00162D4909BD1FA90037C8D0 /* SDL_config.h in Headers */,
				00162D4A09BD1FA90037C8D0 /* SDL_platform.h in Headers */,
				00162D4B09BD1FA90037C8D0 /* SDL_stdinc.h in Headers */,
				00162D5B09BD20DA0037C8D0 /* SDL_sysmutex_c.h in Headers */,
				00162D5E09BD20DA0037C8D0 /* SDL_systhread_c.h in Headers */,
				00162E6B09BD27370037C8D0 /* SDL_mixer_MMX.h in Headers */,
				002F32DA09CA0BE700EBEB88 /* SDL_diskaudio.h in Headers */,
				002F32E809CA0BF600EBEB88 /* SDL_dummyaudio.h in Headers */,
				00CFA68A106B44CE00758660 /* SDL_atomic.h in Headers */,
				00CFA68B106B44CE00758660 /* SDL_compat.h in Headers */,
				00CFA68C106B44CE00758660 /* SDL_haptic.h in Headers */,
				00CFA68D106B44CE00758660 /* SDL_pixels.h in Headers */,
				00CFA68E106B44CE00758660 /* SDL_power.h in Headers */,
				00CFA68F106B44CE00758660 /* SDL_rect.h in Headers */,
				00CFA690106B44CE00758660 /* SDL_scancode.h in Headers */,
				00CFA691106B44CE00758660 /* SDL_surface.h in Headers */,
				00CFA6BC106B46E500758660 /* SDL_audio_c.h in Headers */,
				00CFA6BD106B46E500758660 /* SDL_audiodev_c.h in Headers */,
				00CFA6BE106B46E500758660 /* SDL_audiomem.h in Headers */,
				00CFA6C0106B46E500758660 /* SDL_sysaudio.h in Headers */,
				00CFA6C1106B46E500758660 /* SDL_wave.h in Headers */,
				00CFA6CE106B480800758660 /* SDL_events_c.h in Headers */,
				00CFA6CF106B480800758660 /* SDL_keyboard_c.h in Headers */,
				00CFA6D0106B480800758660 /* SDL_mouse_c.h in Headers */,
				00CFA6D1106B480800758660 /* SDL_sysevents.h in Headers */,
				00CFA6D2106B480800758660 /* SDL_windowevents_c.h in Headers */,
				00CFA6F8106B48D800758660 /* SDL_syshaptic.h in Headers */,
				00CFA701106B493800758660 /* SDL_error_c.h in Headers */,
				00CFA702106B493800758660 /* SDL_fatal.h in Headers */,
				00CFA7A1106B498B00758660 /* SDL_cocoaevents.h in Headers */,
				00CFA7A3106B498B00758660 /* SDL_cocoakeyboard.h in Headers */,
				00CFA7A5106B498B00758660 /* SDL_cocoamodes.h in Headers */,
				00CFA7A7106B498B00758660 /* SDL_cocoamouse.h in Headers */,
				00CFA7A9106B498B00758660 /* SDL_cocoaopengl.h in Headers */,
				00CFA7AB106B498B00758660 /* SDL_cocoavideo.h in Headers */,
				00CFA7AD106B498B00758660 /* SDL_cocoawindow.h in Headers */,
				00CFA7B0106B498B00758660 /* SDL_nullevents_c.h in Headers */,
				00CFA7B2106B498B00758660 /* SDL_nullrender_c.h in Headers */,
				00CFA7B4106B498B00758660 /* SDL_nullvideo.h in Headers */,
				00CFA7B6106B498B00758660 /* imKStoUCS.h in Headers */,
				00CFA7B8106B498B00758660 /* SDL_x11dyn.h in Headers */,
				00CFA7BA106B498B00758660 /* SDL_x11events.h in Headers */,
				00CFA7BC106B498B00758660 /* SDL_x11gamma.h in Headers */,
				00CFA7BE106B498B00758660 /* SDL_x11keyboard.h in Headers */,
				00CFA7C0106B498B00758660 /* SDL_x11modes.h in Headers */,
				00CFA7C2106B498B00758660 /* SDL_x11mouse.h in Headers */,
				00CFA7C4106B498B00758660 /* SDL_x11opengl.h in Headers */,
				00CFA7C6106B498B00758660 /* SDL_x11opengles.h in Headers */,
				00CFA7C8106B498B00758660 /* SDL_x11render.h in Headers */,
				00CFA7C9106B498B00758660 /* SDL_x11sym.h in Headers */,
				00CFA7CB106B498B00758660 /* SDL_x11video.h in Headers */,
				00CFA7CD106B498B00758660 /* SDL_x11window.h in Headers */,
				00CFA7CE106B498B00758660 /* extutil.h in Headers */,
				00CFA7CF106B498B00758660 /* panoramiXext.h in Headers */,
				00CFA7D0106B498B00758660 /* panoramiXproto.h in Headers */,
				00CFA7D1106B498B00758660 /* StdCmap.h in Headers */,
				00CFA7D2106B498B00758660 /* Xext.h in Headers */,
				00CFA7D3106B498B00758660 /* xf86dga.h in Headers */,
				00CFA7D4106B498B00758660 /* xf86dga1.h in Headers */,
				00CFA7D5106B498B00758660 /* xf86dga1str.h in Headers */,
				00CFA7D6106B498B00758660 /* xf86dgastr.h in Headers */,
				00CFA7D7106B498B00758660 /* xf86vmode.h in Headers */,
				00CFA7D8106B498B00758660 /* xf86vmstr.h in Headers */,
				00CFA7D9106B498B00758660 /* Xinerama.h in Headers */,
				00CFA7DA106B498B00758660 /* Xv.h in Headers */,
				00CFA7DB106B498B00758660 /* Xvlib.h in Headers */,
				00CFA7DC106B498B00758660 /* Xvproto.h in Headers */,
				00CFA7E8106B498B00758660 /* Xvlibint.h in Headers */,
				00CFA846106B49B600758660 /* mmx.h in Headers */,
				00CFA848106B49B600758660 /* SDL_alphamult.h in Headers */,
				00CFA850106B49B600758660 /* SDL_blit_auto.h in Headers */,
				00CFA852106B49B600758660 /* SDL_blit_copy.h in Headers */,
				00CFA855106B49B600758660 /* SDL_blit_slow.h in Headers */,
				00CFA857106B49B600758660 /* SDL_blit.h in Headers */,
				00CFA859106B49B600758660 /* SDL_draw.h in Headers */,
				00CFA85E106B49B600758660 /* SDL_glesfuncs.h in Headers */,
				00CFA85F106B49B600758660 /* SDL_glfuncs.h in Headers */,
				00CFA860106B49B600758660 /* SDL_leaks.h in Headers */,
				00CFA861106B49B600758660 /* SDL_pixels_c.h in Headers */,
				00CFA863106B49B600758660 /* SDL_rect_c.h in Headers */,
				00CFA866106B49B600758660 /* SDL_renderer_gl.h in Headers */,
				00CFA868106B49B600758660 /* SDL_renderer_gles.h in Headers */,
				00CFA86A106B49B600758660 /* SDL_renderer_sw.h in Headers */,
				00CFA86B106B49B600758660 /* SDL_RLEaccel_c.h in Headers */,
				00CFA86F106B49B600758660 /* SDL_sysvideo.h in Headers */,
				00CFA872106B49B600758660 /* SDL_yuv_sw_c.h in Headers */,
				00A6EBDB1078D569001EEA06 /* SDL_revision.h in Headers */,
				04F2AF6A1104AC4500D6DDF7 /* SDL_assert.h in Headers */,
				006E95B211952992001DE610 /* SDL_rwopsbundlesupport.h in Headers */,
				04DEA57311E6006A00386CAC /* SDL_input.h in Headers */,
				04DEA57B11E600A600386CAC /* SDL_cocoaclipboard.h in Headers */,
				044E5F8611E6051C0076F181 /* SDL_clipboard.h in Headers */,
				0420496311E6EFD3007E7EC9 /* SDL_clipboardevents_c.h in Headers */,
				0420498011E6F052007E7EC9 /* blank_cursor.h in Headers */,
				0420498111E6F052007E7EC9 /* default_cursor.h in Headers */,
				0420498211E6F052007E7EC9 /* scancodes_darwin.h in Headers */,
				0420498311E6F052007E7EC9 /* scancodes_linux.h in Headers */,
				0420498411E6F052007E7EC9 /* scancodes_win32.h in Headers */,
				0420498511E6F052007E7EC9 /* scancodes_xfree86.h in Headers */,
			);
			runOnlyForDeploymentPostprocessing = 0;
		};
/* End PBXHeadersBuildPhase section */

/* Begin PBXNativeTarget section */
		00D8D9EE1195090700638393 /* testsdl */ = {
			isa = PBXNativeTarget;
			buildConfigurationList = 00D8D9F71195090900638393 /* Build configuration list for PBXNativeTarget "testsdl" */;
			buildPhases = (
				00D8D9EB1195090700638393 /* Resources */,
				00D8D9EC1195090700638393 /* Sources */,
				00D8D9ED1195090700638393 /* Frameworks */,
				006E9491119510E1001DE610 /* Copy Frameworks */,
				006E94B3119511CE001DE610 /* Copy rwops */,
			);
			buildRules = (
			);
			dependencies = (
				00D8DA2F1195094500638393 /* PBXTargetDependency */,
			);
			name = testsdl;
			productName = testsdl;
			productReference = 00D8D9EF1195090700638393 /* testsdl.app */;
			productType = "com.apple.product-type.application";
		};
		BECDF5FE0761BA81005FE872 /* Framework */ = {
			isa = PBXNativeTarget;
			buildConfigurationList = 0073177A0858DB0500B2BC32 /* Build configuration list for PBXNativeTarget "Framework" */;
			buildPhases = (
				BECDF5FF0761BA81005FE872 /* Headers */,
				BECDF62A0761BA81005FE872 /* Resources */,
				BECDF62C0761BA81005FE872 /* Sources */,
				BECDF6680761BA81005FE872 /* Frameworks */,
			);
			buildRules = (
			);
			comments = "We recommend installing to /Library/Frameworks\nAn alternative is $(HOME)/Library/Frameworks for per-user if permissions are an issue.\n\nAdd the framework to the Groups & Files panel (under Linked Frameworks is a good place) and enable the check box for the targets that need to link to it. You can also manually add \"-framework SDL\" to your linker flags if you don't like the check box system.\n\nAdd /Library/Frameworks/SDL.framework/Headers to your header search path\nAdd /Library/Frameworks to your library search path\n(Adjust the two above if installed in $(HOME)/Library/Frameworks. You can also list both paths if you want robustness.)\n\nWe used to use an exports file. It was becoming a maintenance issue we kept neglecting, so we have removed it. If you need it back, set the \"Exported Symbols File\" option to:\n../../src/main/macosx/exports/SDL.x\n(You may need to regenerate the exports list. There is a Makefile in that directory that you can run from the command line to rebuild it.)\nLong term, we want to utilize gcc 4.0's new visibility feature (analogous to declspec on Windows). Other platforms would benefit from this change too. The downside is that we still use gcc 3.3 for the PowerPC build here so only our x86 builds will cull the symbols if we go down this route (and don't use the exports file).\n\n";
			dependencies = (
				002D2AA9106C196E00BF972E /* PBXTargetDependency */,
			);
			name = Framework;
			productInstallPath = "@executable_path/../Frameworks";
			productName = SDL;
			productReference = BECDF66C0761BA81005FE872 /* SDL.framework */;
			productType = "com.apple.product-type.framework";
		};
		BECDF66D0761BA81005FE872 /* Static Library */ = {
			isa = PBXNativeTarget;
			buildConfigurationList = 0073177E0858DB0500B2BC32 /* Build configuration list for PBXNativeTarget "Static Library" */;
			buildPhases = (
				BECDF66E0761BA81005FE872 /* Headers */,
				BECDF6790761BA81005FE872 /* Sources */,
				BECDF6B10761BA81005FE872 /* Frameworks */,
				BECDF6B20761BA81005FE872 /* Rez */,
			);
			buildRules = (
			);
			comments = "This produces libsdl.a, which is the static build of SDL. You will have to link to the Cocoa and OpenGL frameworks in your application.";
			dependencies = (
				002D2AAC106C19B200BF972E /* PBXTargetDependency */,
			);
			name = "Static Library";
			productInstallPath = /usr/local/lib;
			productName = "Static Library";
			productReference = BECDF6B30761BA81005FE872 /* libSDL.a */;
			productType = "com.apple.product-type.library.static";
		};
		BECDF6BB0761BA81005FE872 /* Standard DMG */ = {
			isa = PBXNativeTarget;
			buildConfigurationList = 007317860858DB0500B2BC32 /* Build configuration list for PBXNativeTarget "Standard DMG" */;
			buildPhases = (
				BECDF6BD0761BA81005FE872 /* ShellScript */,
			);
			buildRules = (
			);
			dependencies = (
				BECDF6C60761BA81005FE872 /* PBXTargetDependency */,
			);
			name = "Standard DMG";
			productInstallPath = /usr/local/bin;
			productName = "Standard Package";
			productReference = BECDF6BE0761BA81005FE872 /* Standard DMG */;
			productType = "com.apple.product-type.tool";
		};
		BECDF6C00761BA81005FE872 /* Developer Extras Package */ = {
			isa = PBXNativeTarget;
			buildConfigurationList = 0073178A0858DB0500B2BC32 /* Build configuration list for PBXNativeTarget "Developer Extras Package" */;
			buildPhases = (
				BECDF6C20761BA81005FE872 /* ShellScript */,
			);
			buildRules = (
			);
			dependencies = (
				008310461072EA9000A531F1 /* PBXTargetDependency */,
			);
			name = "Developer Extras Package";
			productInstallPath = /usr/local/bin;
			productName = "Devel Package";
			productReference = BECDF6C30761BA81005FE872 /* Developer Extras Package */;
			productType = "com.apple.product-type.tool";
		};
/* End PBXNativeTarget section */

/* Begin PBXProject section */
		0867D690FE84028FC02AAC07 /* Project object */ = {
			isa = PBXProject;
			buildConfigurationList = 0073178E0858DB0500B2BC32 /* Build configuration list for PBXProject "SDL" */;
			compatibilityVersion = "Xcode 3.0";
			hasScannedForEncodings = 1;
			mainGroup = 0867D691FE84028FC02AAC07 /* SDLFramework */;
			productRefGroup = 034768DDFF38A45A11DB9C8B /* Products */;
			projectDirPath = "";
			projectRoot = "";
			targets = (
				BECDF5FE0761BA81005FE872 /* Framework */,
				BECDF66D0761BA81005FE872 /* Static Library */,
				BECDF6BB0761BA81005FE872 /* Standard DMG */,
				BECDF6C00761BA81005FE872 /* Developer Extras Package */,
				002D2A9E106C18E700BF972E /* Generate Header Files */,
				0083103F1072EA5700A531F1 /* Generate Doxygen DocSet */,
				00D8D9EE1195090700638393 /* testsdl */,
			);
		};
/* End PBXProject section */

/* Begin PBXResourcesBuildPhase section */
		00D8D9EB1195090700638393 /* Resources */ = {
			isa = PBXResourcesBuildPhase;
			buildActionMask = 2147483647;
			files = (
				006E94A3119511A1001DE610 /* icon.bmp in Resources */,
				006E94A4119511A1001DE610 /* moose.dat in Resources */,
				006E94A5119511A1001DE610 /* picture.xbm in Resources */,
				006E94A6119511A1001DE610 /* sail.bmp in Resources */,
				006E94A7119511A1001DE610 /* sample.bmp in Resources */,
				006E94A8119511A1001DE610 /* sample.wav in Resources */,
				006E94A9119511A1001DE610 /* utf8.txt in Resources */,
			);
			runOnlyForDeploymentPostprocessing = 0;
		};
		BECDF62A0761BA81005FE872 /* Resources */ = {
			isa = PBXResourcesBuildPhase;
			buildActionMask = 2147483647;
			files = (
			);
			runOnlyForDeploymentPostprocessing = 0;
		};
/* End PBXResourcesBuildPhase section */

/* Begin PBXRezBuildPhase section */
		BECDF6B20761BA81005FE872 /* Rez */ = {
			isa = PBXRezBuildPhase;
			buildActionMask = 2147483647;
			files = (
			);
			runOnlyForDeploymentPostprocessing = 0;
		};
/* End PBXRezBuildPhase section */

/* Begin PBXShellScriptBuildPhase section */
		002D2AA5106C190C00BF972E /* Run Script to Create SDL_config.h */ = {
			isa = PBXShellScriptBuildPhase;
			buildActionMask = 2147483647;
			files = (
			);
			inputPaths = (
				"$(SRCROOT)/../../include/SDL_config.h.default",
			);
			name = "Run Script to Create SDL_config.h";
			outputPaths = (
				"$(SRCROOT)/../../include/SDL_config.h",
			);
			runOnlyForDeploymentPostprocessing = 0;
			shellPath = /bin/sh;
			shellScript = "# Make sure that include/SDL_config.h is a symlink to SDL_config.h.default.\n# If it exists and is not a symlink, it was probably generated by configure and\n# we move it aside.\nif [ ! -L ../../include/SDL_config.h ]; then\n        if [ -e ../../include/SDL_config.h ]; then\n                mv ../../include/SDL_config.h ../../include/SDL_config.h.generated\n        fi\n        ln -s SDL_config.h.default ../../include/SDL_config.h\nfi\n";
		};
		002D2AA7106C194100BF972E /* Run Script to Create SDL_revision.h */ = {
			isa = PBXShellScriptBuildPhase;
			buildActionMask = 2147483647;
			files = (
			);
			inputPaths = (
				"$(SRCROOT)/../../build-scripts/showrev.sh",
				"$(SRCROOT)/../../build-scripts/updaterev.sh",
			);
			name = "Run Script to Create SDL_revision.h";
			outputPaths = (
				"$(SRCROOT)/../../include/SDL_revision.h",
			);
			runOnlyForDeploymentPostprocessing = 0;
			shellPath = /bin/sh;
			shellScript = "# The underlying scripts require calling hg to get revision info.\n# Since hg may not be in the standard Xcode path, I am sourcing .bashrc\n# But I don't know what to do if people are using other shells.\nif test -f ~/.bash_profile; then source ~/.bash_profile; fi\nif test -f ~/.bashrc; then source ~/.bashrc; fi\nsh ../../build-scripts/updaterev.sh\n";
		};
		0083103E1072EA5700A531F1 /* ShellScript */ = {
			isa = PBXShellScriptBuildPhase;
			buildActionMask = 2147483647;
			files = (
			);
			inputPaths = (
			);
			outputPaths = (
			);
			runOnlyForDeploymentPostprocessing = 0;
			shellPath = /bin/sh;
			shellScript = "# DOXYGEN_EXE is defined in the Enclosing Target's Build Tab\n# DOXYGEN_EXE=/Applications/Doxygen.app/Contents/Resources/doxygen\n#echo DOXYGEN_EXE dir is $DOXYGEN_EXE\n\nDOC_DIR=$SRCROOT/../XcodeDocSet\n#echo Doc dir is $DOC_DIR\ncd $DOC_DIR\n$DOXYGEN_EXE $DOC_DIR/Doxyfile\ncd html\nmake\nif [ -d $SRCROOT/../XcodeDocSet/org.libsdl.sdl.docset ] ; then\n\t# remove previous docset\n\trm -rf $SRCROOT/../XcodeDocSet/org.libsdl.sdl.docset\nfi\nmv org.libsdl.sdl.docset ..\ncd ..\nrm -rf html\nexit 0";
		};
		BECDF6BD0761BA81005FE872 /* ShellScript */ = {
			isa = PBXShellScriptBuildPhase;
			buildActionMask = 12;
			files = (
			);
			runOnlyForDeploymentPostprocessing = 0;
			shellPath = /bin/sh;
			shellScript = "# clean up the framework, remove headers, extra files\nmkdir -p build/dmg-tmp\nmkdir -p build/dmg-tmp/devel-lite\n/Developer/Tools/CpMac -r $TARGET_BUILD_DIR/SDL.framework build/dmg-tmp/\n\n# strip moved to Xcode native mechanism\n# strip -x build/dmg-tmp/SDL.framework/SDL\n\ncp pkg-support/resources/License.rtf build/dmg-tmp\ncp pkg-support/resources/ReadMe.txt build/dmg-tmp\ncp pkg-support/resources/ReadMeDevLite.txt build/dmg-tmp/devel-lite\ncp pkg-support/resources/UniversalBinaryNotes.rtf build/dmg-tmp\n\n# remove the .DS_Store files if any (we may want to provide one in the future for fancy .dmgs)\nfind build/dmg-tmp -name .DS_Store -exec rm -f \"{}\" \\;\nfind -d build/dmg-tmp -type d -name .svn -exec rm -rf \"{}\" \\;\n\n# for fancy .dmg\nmkdir -p build/dmg-tmp/.logo\ncp pkg-support/resources/SDL_DS_Store build/dmg-tmp/.DS_Store\ncp pkg-support/sdl_logo.pdf build/dmg-tmp/.logo\n\n# create the dmg\nhdiutil create -ov -fs HFS+ -volname SDL -srcfolder build/dmg-tmp build/SDL.dmg\n\n# clean up\nrm -rf build/dmg-tmp\n\n# compress it???\n#(cd build; gnutar -zcvf SDL.dmg.tar.gz SDL.dmg)";
		};
		BECDF6C20761BA81005FE872 /* ShellScript */ = {
			isa = PBXShellScriptBuildPhase;
			buildActionMask = 2147483647;
			comments = "The old .pkg generator script:\n\n# make a copy of the framework to work with\nmkdir -p build/pkg-tmp\n\n## We're changing this to follow OS X conventions, where the headers and\n## framework are bundled together. Thus this development package won't \n## actually contain any direct framework elements.\n#/Developer/Tools/CpMac -r build/SDL.framework build/pkg-tmp/\n\n# copy in some files they might want around...\ncp ../../docs.html build/pkg-tmp\ncp -r ../../docs build/pkg-tmp\n#cp -r ../../src/main/macosx build/pkg-tmp/\n#rm -rf build/pkg-tmp/main/exports\ncp -r \"../Project Stationary\" build/pkg-tmp/\ncp \"pkg-support/Readme SDL Developer.txt\" build/pkg-tmp/\n#cp \"../uninstall.csh\" build/pkg-tmp/\n\n## We shouldn't have any framework stuff to deal with now\n# clean up the framework, remove extra files\n# rm -rf build/pkg-tmp/SDL.framework/Resources/pbdevelopment.plist\n\n# remove the .DS_Store file to keep tool from crapping out\nfind pkg-support -name \".DS_Store\" -exec rm -rf \"{}\" \";\" \n\n# create the .pkg\n../package build/pkg-tmp pkg-support/SDL-devel.info -d build -r pkg-support/devel-resources \n#\"/Developer/Applications/Utilities/PackageMaker.app/Contents/MacOS/PackageMaker\" -build -p build/ -f build/pkg-tmp -r pkg-support/devel-resources -i Info.plist -d Description.plist\n\n# create install scripts\nDIR=build/SDL-devel.pkg/\ncp $DIR/install.sh $DIR/SDL-devel.post_install\nmv $DIR/install.sh $DIR/SDL-devel.post_upgrade\n\n# add execute flag to scripts\nchmod 755 $DIR/SDL-devel.post_install $DIR/SDL-devel.post_upgrade\n\n# remove temporary files\n#rm -rf build/pkg-tmp\n\n# compress\n(cd build; gnutar -zcvf SDL-devel.pkg.tar.gz SDL-devel.pkg)";
			files = (
			);
			runOnlyForDeploymentPostprocessing = 0;
			shellPath = /bin/sh;
			shellScript = "# make a directory to hold the stuff we're going to package up\nmkdir -p build/devel-extras-tmp\nmkdir -p build/devel-extras-tmp/Documentation\nmkdir -p build/devel-extras-tmp/Documentation/docs/XcodeDocSet\nmkdir -p build/devel-extras-tmp/XcodeTemplates\n#mkdir -p build/devel-extras-tmp/SDLMain\n#mkdir -p build/devel-extras-tmp/SDLMain/NIBless\n#mkdir -p build/devel-extras-tmp/SDLMain/CocoaMenus\n\n# copy the docs\ncp ../../docs.html build/devel-extras-tmp/Documentation\ncp -r ../../docs build/devel-extras-tmp/Documentation\n\n# Copy Doxyfile for DocSet\ncp $SRCROOT/../XcodeDocSet/Doxyfile build/devel-extras-tmp/Documentation/docs/XcodeDocSet\n\n# Copy DocSet (if it exists)\nif [ -d $SRCROOT/../XcodeDocSet/org.libsdl.sdl.docset ] ; then\n#\techo Found docset directory\n\tmv $SRCROOT/../XcodeDocSet/org.libsdl.sdl.docset build/devel-extras-tmp/Documentation/docs/XcodeDocSet/\nelse\n\techo Warning: Could not find DocSet and will be omitted from package\nfi\n\n# copy the Xcode Project user templates\ncp -r \"../TemplatesForXcodeTiger\" build/devel-extras-tmp/XcodeTemplates\ncp -r \"../TemplatesForXcodeLeopard\" build/devel-extras-tmp/XcodeTemplates\ncp -r \"../TemplatesForXcodeSnowLeopard\" build/devel-extras-tmp/XcodeTemplates\n\ncp \"pkg-support/Readme SDL Developer.txt\" build/devel-extras-tmp\n\n\n# readme file\n#cp pkg-support/resources/ReadMe.txt build/devel-extras-tmp\n\n#cp pkg-support/resources/UniversalBinaryNotes.rtf build/devel-extras-tmp\n\n# Copy the devel-lite stuff just in case the user didn't notice it in the main package\n# I should copy all the different SDLMain versions (and nibs) instead.\n# I'm assuming the default is the same as the SDL App and SDL/OpenGL templates\n\n#cp pkg-support/resources/ReadMeDevLite.txt build/devel-extras-tmp/SDLMain/NIBless\n#cp ../../src/main/macosx/SDLMain.h build/devel-extras-tmp/SDLMain/NIBless\n#cp ../../src/main/macosx/SDLMain.m build/devel-extras-tmp/SDLMain/NIBless\n\n# Nib stuff from SDL-Cocoa App\n#/Developer/Tools/CpMac -r \"../TemplatesForXcodeSnowLeopard/SDL Cocoa Application/#SDLMain.h\" build/devel-extras-tmp/SDLMain/CocoaMenus\n#/Developer/Tools/CpMac -r \"../TemplatesForXcodeSnowLeopard/SDL Cocoa Application/#SDLMain.m\" build/devel-extras-tmp/SDLMain/CocoaMenus\n#/Developer/Tools/CpMac -r \"../TemplatesForXcodeSnowLeopard/SDL Cocoa Application/#English.lproj/SDLMain.nib\" build/devel-extras-tmp/SDLMain/CocoaMenus\n\n# Copy precompiled libSDLmain.a's here??? We have potentially 3 different ones?\n# /Developer/Tools/CpMac -r $TARGET_BUILD_DIR/libSDLmain.a build/devel-extras-tmp/SDLMain/NIBless\n#\n#\n\n# Copy sdl-config's for those who've been wanting one? Will need to document that it may\n# require manual changes if you don't install the framework to /Library/Frameworks\n# <<sdl-config here>>\n\n# remove the .DS_Store files if any (we may want to provide one in the future for fancy .dmgs)\nfind build/devel-extras-tmp -name .DS_Store -exec rm -f \"{}\" \\;\n# remove CVS stuff\nfind build/devel-extras-tmp -name .cvsignore -exec rm -f \"{}\" \\;\n# depth first traversal, type=directory, remove recursively\nfind -d build/devel-extras-tmp -type d -name CVS -exec rm -rf \"{}\" \\;\nfind -d build/devel-extras-tmp -type d -name .svn -exec rm -rf \"{}\" \\;\n\n\n# create the dmg\nhdiutil create -ov -fs HFS+ -volname SDL-devel-extras -srcfolder build/devel-extras-tmp build/SDL-devel-extras.dmg\n\n# clean up\nrm -rf build/devel-extras-tmp\n\n# compress it???\n#(cd build; gnutar -zcvf SDL.dmg.tar.gz SDL.dmg)\n\n";
		};
/* End PBXShellScriptBuildPhase section */

/* Begin PBXSourcesBuildPhase section */
		00D8D9EC1195090700638393 /* Sources */ = {
			isa = PBXSourcesBuildPhase;
			buildActionMask = 2147483647;
			files = (
				00D8DA1B1195093100638393 /* audio.c in Sources */,
				00D8DA1C1195093100638393 /* common.c in Sources */,
				00D8DA221195093100638393 /* platform.c in Sources */,
				00D8DA241195093100638393 /* rect.c in Sources */,
				00D8DA251195093100638393 /* render.c in Sources */,
				00D8DA271195093100638393 /* rwops.c in Sources */,
				00D8DA281195093100638393 /* SDL_at.c in Sources */,
				00D8DA291195093100638393 /* surface.c in Sources */,
				00D8DA2A1195093100638393 /* testsdl.c in Sources */,
				001E39EE1196F75000A3F5B8 /* TestSupportRWops_Cocoa.m in Sources */,
			);
			runOnlyForDeploymentPostprocessing = 0;
		};
		BECDF62C0761BA81005FE872 /* Sources */ = {
			isa = PBXSourcesBuildPhase;
			buildActionMask = 2147483647;
			files = (
				BECDF62E0761BA81005FE872 /* SDL_audio.c in Sources */,
				BECDF62F0761BA81005FE872 /* SDL_audiocvt.c in Sources */,
				BECDF6300761BA81005FE872 /* SDL_audiodev.c in Sources */,
				BECDF6320761BA81005FE872 /* SDL_mixer.c in Sources */,
				BECDF6330761BA81005FE872 /* SDL_wave.c in Sources */,
				BECDF6360761BA81005FE872 /* SDL_events.c in Sources */,
				BECDF6380761BA81005FE872 /* SDL_keyboard.c in Sources */,
				BECDF6390761BA81005FE872 /* SDL_mouse.c in Sources */,
				BECDF63A0761BA81005FE872 /* SDL_quit.c in Sources */,
				BECDF63C0761BA81005FE872 /* SDL_rwops.c in Sources */,
				BECDF63E0761BA81005FE872 /* SDL_timer.c in Sources */,
				BECDF64D0761BA81005FE872 /* SDL_error.c in Sources */,
				BECDF64E0761BA81005FE872 /* SDL_fatal.c in Sources */,
				BECDF6500761BA81005FE872 /* SDL.c in Sources */,
				BECDF6510761BA81005FE872 /* SDL_thread.c in Sources */,
				BECDF6530761BA81005FE872 /* SDL_joystick.c in Sources */,
				BECDF6590761BA81005FE872 /* SDL_sysjoystick.c in Sources */,
				BECDF6610761BA81005FE872 /* SDL_cpuinfo.c in Sources */,
				BECDF6670761BA81005FE872 /* SDL_coreaudio.c in Sources */,
				00162D5309BD20DA0037C8D0 /* SDL_syscond.c in Sources */,
				00162D5409BD20DA0037C8D0 /* SDL_sysmutex.c in Sources */,
				00162D5609BD20DA0037C8D0 /* SDL_syssem.c in Sources */,
				00162D5709BD20DA0037C8D0 /* SDL_systhread.c in Sources */,
				00162D6109BD21010037C8D0 /* SDL_systimer.c in Sources */,
				00162D6B09BD214F0037C8D0 /* SDL_getenv.c in Sources */,
				00162D6C09BD214F0037C8D0 /* SDL_malloc.c in Sources */,
				00162D6D09BD214F0037C8D0 /* SDL_qsort.c in Sources */,
				00162D6E09BD214F0037C8D0 /* SDL_stdlib.c in Sources */,
				00162D6F09BD214F0037C8D0 /* SDL_string.c in Sources */,
				00162E6809BD27300037C8D0 /* SDL_mixer_MMX.c in Sources */,
				002F328609CA049100EBEB88 /* SDL_iconv.c in Sources */,
				002F32D709CA0BE700EBEB88 /* SDL_diskaudio.c in Sources */,
				002F32E509CA0BF600EBEB88 /* SDL_dummyaudio.c in Sources */,
				046B91EC0A11B53500FB151C /* SDL_sysloadso.c in Sources */,
				046B92130A11B8AD00FB151C /* SDL_dlcompat.c in Sources */,
				00CFA6A8106B467B00758660 /* SDL_atomic.c in Sources */,
				00CFA6B9106B46E500758660 /* SDL_audiotypecvt.c in Sources */,
				00CFA6CD106B480800758660 /* SDL_windowevents.c in Sources */,
				00CFA6EC106B48D800758660 /* SDL_syshaptic.c in Sources */,
				00CFA6F0106B48D800758660 /* SDL_haptic.c in Sources */,
				00CFA6FD106B493800758660 /* SDL_compat.c in Sources */,
				00CFA758106B498B00758660 /* SDL_cocoaevents.m in Sources */,
				00CFA75A106B498B00758660 /* SDL_cocoakeyboard.m in Sources */,
				00CFA75C106B498B00758660 /* SDL_cocoamodes.m in Sources */,
				00CFA75E106B498B00758660 /* SDL_cocoamouse.m in Sources */,
				00CFA760106B498B00758660 /* SDL_cocoaopengl.m in Sources */,
				00CFA762106B498B00758660 /* SDL_cocoavideo.m in Sources */,
				00CFA764106B498B00758660 /* SDL_cocoawindow.m in Sources */,
				00CFA765106B498B00758660 /* SDL_nullevents.c in Sources */,
				00CFA767106B498B00758660 /* SDL_nullrender.c in Sources */,
				00CFA769106B498B00758660 /* SDL_nullvideo.c in Sources */,
				00CFA76B106B498B00758660 /* imKStoUCS.c in Sources */,
				00CFA76D106B498B00758660 /* SDL_x11dyn.c in Sources */,
				00CFA76F106B498B00758660 /* SDL_x11events.c in Sources */,
				00CFA771106B498B00758660 /* SDL_x11gamma.c in Sources */,
				00CFA773106B498B00758660 /* SDL_x11keyboard.c in Sources */,
				00CFA775106B498B00758660 /* SDL_x11modes.c in Sources */,
				00CFA777106B498B00758660 /* SDL_x11mouse.c in Sources */,
				00CFA779106B498B00758660 /* SDL_x11opengl.c in Sources */,
				00CFA77B106B498B00758660 /* SDL_x11opengles.c in Sources */,
				00CFA77D106B498B00758660 /* SDL_x11render.c in Sources */,
				00CFA780106B498B00758660 /* SDL_x11video.c in Sources */,
				00CFA782106B498B00758660 /* SDL_x11window.c in Sources */,
				00CFA794106B498B00758660 /* Xinerama.c in Sources */,
				00CFA795106B498B00758660 /* xme.c in Sources */,
				00CFA796106B498B00758660 /* AllCmap.c in Sources */,
				00CFA797106B498B00758660 /* CmapAlloc.c in Sources */,
				00CFA798106B498B00758660 /* CrCmap.c in Sources */,
				00CFA799106B498B00758660 /* DelCmap.c in Sources */,
				00CFA79A106B498B00758660 /* Distinct.c in Sources */,
				00CFA79B106B498B00758660 /* LookupCmap.c in Sources */,
				00CFA79C106B498B00758660 /* StdCmap.c in Sources */,
				00CFA79D106B498B00758660 /* VisCmap.c in Sources */,
				00CFA79E106B498B00758660 /* Xv.c in Sources */,
				00CFA7A0106B498B00758660 /* XF86VMode.c in Sources */,
				00CFA819106B49B600758660 /* SDL_alphamult.c in Sources */,
				00CFA81B106B49B600758660 /* SDL_blendline.c in Sources */,
				00CFA81C106B49B600758660 /* SDL_blendpoint.c in Sources */,
				00CFA81D106B49B600758660 /* SDL_blendrect.c in Sources */,
				00CFA81E106B49B600758660 /* SDL_blit_0.c in Sources */,
				00CFA81F106B49B600758660 /* SDL_blit_1.c in Sources */,
				00CFA820106B49B600758660 /* SDL_blit_A.c in Sources */,
				00CFA821106B49B600758660 /* SDL_blit_auto.c in Sources */,
				00CFA823106B49B600758660 /* SDL_blit_copy.c in Sources */,
				00CFA825106B49B600758660 /* SDL_blit_N.c in Sources */,
				00CFA826106B49B600758660 /* SDL_blit_slow.c in Sources */,
				00CFA828106B49B600758660 /* SDL_blit.c in Sources */,
				00CFA82A106B49B600758660 /* SDL_bmp.c in Sources */,
				00CFA82C106B49B600758660 /* SDL_drawline.c in Sources */,
				00CFA82D106B49B600758660 /* SDL_drawpoint.c in Sources */,
				00CFA82E106B49B600758660 /* SDL_fillrect.c in Sources */,
				00CFA82F106B49B600758660 /* SDL_gamma.c in Sources */,
				00CFA834106B49B600758660 /* SDL_pixels.c in Sources */,
				00CFA836106B49B600758660 /* SDL_rect.c in Sources */,
				00CFA837106B49B600758660 /* SDL_renderer_gl.c in Sources */,
				00CFA839106B49B600758660 /* SDL_renderer_gles.c in Sources */,
				00CFA83B106B49B600758660 /* SDL_renderer_sw.c in Sources */,
				00CFA83E106B49B600758660 /* SDL_RLEaccel.c in Sources */,
				00CFA83F106B49B600758660 /* SDL_stretch.c in Sources */,
				00CFA840106B49B600758660 /* SDL_surface.c in Sources */,
				00CFA842106B49B600758660 /* SDL_video.c in Sources */,
				00CFA843106B49B600758660 /* SDL_yuv_mmx.c in Sources */,
				00CFA845106B49B600758660 /* SDL_yuv_sw.c in Sources */,
				001798D210743B9F00F5D044 /* SDL_syspower.c in Sources */,
				001798D410743B9F00F5D044 /* SDL_power.c in Sources */,
				04DB838C10FD8C81000519B5 /* SDL_blendfillrect.c in Sources */,
				04DB838D10FD8C81000519B5 /* SDL_drawrect.c in Sources */,
				04F2AF661104AC0800D6DDF7 /* SDL_assert.c in Sources */,
				006E95B111952992001DE610 /* SDL_rwopsbundlesupport.m in Sources */,
<<<<<<< HEAD
				04DEA57511E6009000386CAC /* SDL_clipboard.c in Sources */,
				04DEA57A11E600A600386CAC /* SDL_cocoaclipboard.m in Sources */,
				0420496211E6EFD3007E7EC9 /* SDL_clipboardevents.c in Sources */,
				8CB0A76C11F6A84800CBA2DE /* SDL_x11clipboard.c in Sources */,
				8CB0A77F11F6A8E700CBA2DE /* SDL_gesture.c in Sources */,
				8CB0A78111F6A8E700CBA2DE /* SDL_touch.c in Sources */,
				8CB0A78711F6A90B00CBA2DE /* SDL_eventtouch.c in Sources */,
=======
				4537737E1207C4CE002F0F45 /* SDL_shape.c in Sources */,
				4537738A1207C5A2002F0F45 /* SDL_cocoashape.m in Sources */,
				453773921207C6E9002F0F45 /* SDL_x11shape.c in Sources */,
>>>>>>> 6ee211b3
			);
			runOnlyForDeploymentPostprocessing = 0;
		};
		BECDF6790761BA81005FE872 /* Sources */ = {
			isa = PBXSourcesBuildPhase;
			buildActionMask = 2147483647;
			files = (
				BECDF67A0761BA81005FE872 /* SDL_audio.c in Sources */,
				BECDF67B0761BA81005FE872 /* SDL_audiocvt.c in Sources */,
				BECDF67D0761BA81005FE872 /* SDL_audiodev.c in Sources */,
				BECDF67E0761BA81005FE872 /* SDL_mixer.c in Sources */,
				BECDF67F0761BA81005FE872 /* SDL_wave.c in Sources */,
				BECDF6840761BA81005FE872 /* SDL_events.c in Sources */,
				BECDF6860761BA81005FE872 /* SDL_keyboard.c in Sources */,
				BECDF6870761BA81005FE872 /* SDL_mouse.c in Sources */,
				BECDF6880761BA81005FE872 /* SDL_quit.c in Sources */,
				BECDF68A0761BA81005FE872 /* SDL_rwops.c in Sources */,
				BECDF68B0761BA81005FE872 /* SDL_joystick.c in Sources */,
				BECDF68C0761BA81005FE872 /* SDL_thread.c in Sources */,
				BECDF6920761BA81005FE872 /* SDL_timer.c in Sources */,
				BECDF6A20761BA81005FE872 /* SDL_error.c in Sources */,
				BECDF6A30761BA81005FE872 /* SDL_fatal.c in Sources */,
				BECDF6A50761BA81005FE872 /* SDL.c in Sources */,
				BECDF6A60761BA81005FE872 /* SDL_sysjoystick.c in Sources */,
				BECDF6AF0761BA81005FE872 /* SDL_cpuinfo.c in Sources */,
				BECDF6B00761BA81005FE872 /* SDL_coreaudio.c in Sources */,
				00162D5909BD20DA0037C8D0 /* SDL_syscond.c in Sources */,
				00162D5A09BD20DA0037C8D0 /* SDL_sysmutex.c in Sources */,
				00162D5C09BD20DA0037C8D0 /* SDL_syssem.c in Sources */,
				00162D5D09BD20DA0037C8D0 /* SDL_systhread.c in Sources */,
				00162D6209BD21010037C8D0 /* SDL_systimer.c in Sources */,
				00162D7009BD214F0037C8D0 /* SDL_getenv.c in Sources */,
				00162D7109BD214F0037C8D0 /* SDL_malloc.c in Sources */,
				00162D7209BD214F0037C8D0 /* SDL_qsort.c in Sources */,
				00162D7309BD214F0037C8D0 /* SDL_stdlib.c in Sources */,
				00162D7409BD214F0037C8D0 /* SDL_string.c in Sources */,
				00162E6A09BD27360037C8D0 /* SDL_mixer_MMX.c in Sources */,
				002F328709CA049100EBEB88 /* SDL_iconv.c in Sources */,
				002F32D909CA0BE700EBEB88 /* SDL_diskaudio.c in Sources */,
				002F32E709CA0BF600EBEB88 /* SDL_dummyaudio.c in Sources */,
				046B91ED0A11B53500FB151C /* SDL_sysloadso.c in Sources */,
				046B92140A11B8AD00FB151C /* SDL_dlcompat.c in Sources */,
				00CFA6AD106B467B00758660 /* SDL_atomic.c in Sources */,
				00CFA6BF106B46E500758660 /* SDL_audiotypecvt.c in Sources */,
				00CFA6D3106B480800758660 /* SDL_windowevents.c in Sources */,
				00CFA6F3106B48D800758660 /* SDL_syshaptic.c in Sources */,
				00CFA6F7106B48D800758660 /* SDL_haptic.c in Sources */,
				00CFA700106B493800758660 /* SDL_compat.c in Sources */,
				00CFA7A2106B498B00758660 /* SDL_cocoaevents.m in Sources */,
				00CFA7A4106B498B00758660 /* SDL_cocoakeyboard.m in Sources */,
				00CFA7A6106B498B00758660 /* SDL_cocoamodes.m in Sources */,
				00CFA7A8106B498B00758660 /* SDL_cocoamouse.m in Sources */,
				00CFA7AA106B498B00758660 /* SDL_cocoaopengl.m in Sources */,
				00CFA7AC106B498B00758660 /* SDL_cocoavideo.m in Sources */,
				00CFA7AE106B498B00758660 /* SDL_cocoawindow.m in Sources */,
				00CFA7AF106B498B00758660 /* SDL_nullevents.c in Sources */,
				00CFA7B1106B498B00758660 /* SDL_nullrender.c in Sources */,
				00CFA7B3106B498B00758660 /* SDL_nullvideo.c in Sources */,
				00CFA7B5106B498B00758660 /* imKStoUCS.c in Sources */,
				00CFA7B7106B498B00758660 /* SDL_x11dyn.c in Sources */,
				00CFA7B9106B498B00758660 /* SDL_x11events.c in Sources */,
				00CFA7BB106B498B00758660 /* SDL_x11gamma.c in Sources */,
				00CFA7BD106B498B00758660 /* SDL_x11keyboard.c in Sources */,
				00CFA7BF106B498B00758660 /* SDL_x11modes.c in Sources */,
				00CFA7C1106B498B00758660 /* SDL_x11mouse.c in Sources */,
				00CFA7C3106B498B00758660 /* SDL_x11opengl.c in Sources */,
				00CFA7C5106B498B00758660 /* SDL_x11opengles.c in Sources */,
				00CFA7C7106B498B00758660 /* SDL_x11render.c in Sources */,
				00CFA7CA106B498B00758660 /* SDL_x11video.c in Sources */,
				00CFA7CC106B498B00758660 /* SDL_x11window.c in Sources */,
				00CFA7DD106B498B00758660 /* Xinerama.c in Sources */,
				00CFA7DE106B498B00758660 /* xme.c in Sources */,
				00CFA7DF106B498B00758660 /* AllCmap.c in Sources */,
				00CFA7E0106B498B00758660 /* CmapAlloc.c in Sources */,
				00CFA7E1106B498B00758660 /* CrCmap.c in Sources */,
				00CFA7E2106B498B00758660 /* DelCmap.c in Sources */,
				00CFA7E3106B498B00758660 /* Distinct.c in Sources */,
				00CFA7E4106B498B00758660 /* LookupCmap.c in Sources */,
				00CFA7E5106B498B00758660 /* StdCmap.c in Sources */,
				00CFA7E6106B498B00758660 /* VisCmap.c in Sources */,
				00CFA7E7106B498B00758660 /* Xv.c in Sources */,
				00CFA7E9106B498B00758660 /* XF86VMode.c in Sources */,
				00CFA847106B49B600758660 /* SDL_alphamult.c in Sources */,
				00CFA849106B49B600758660 /* SDL_blendline.c in Sources */,
				00CFA84A106B49B600758660 /* SDL_blendpoint.c in Sources */,
				00CFA84B106B49B600758660 /* SDL_blendrect.c in Sources */,
				00CFA84C106B49B600758660 /* SDL_blit_0.c in Sources */,
				00CFA84D106B49B600758660 /* SDL_blit_1.c in Sources */,
				00CFA84E106B49B600758660 /* SDL_blit_A.c in Sources */,
				00CFA84F106B49B600758660 /* SDL_blit_auto.c in Sources */,
				00CFA851106B49B600758660 /* SDL_blit_copy.c in Sources */,
				00CFA853106B49B600758660 /* SDL_blit_N.c in Sources */,
				00CFA854106B49B600758660 /* SDL_blit_slow.c in Sources */,
				00CFA856106B49B600758660 /* SDL_blit.c in Sources */,
				00CFA858106B49B600758660 /* SDL_bmp.c in Sources */,
				00CFA85A106B49B600758660 /* SDL_drawline.c in Sources */,
				00CFA85B106B49B600758660 /* SDL_drawpoint.c in Sources */,
				00CFA85C106B49B600758660 /* SDL_fillrect.c in Sources */,
				00CFA85D106B49B600758660 /* SDL_gamma.c in Sources */,
				00CFA862106B49B600758660 /* SDL_pixels.c in Sources */,
				00CFA864106B49B600758660 /* SDL_rect.c in Sources */,
				00CFA865106B49B600758660 /* SDL_renderer_gl.c in Sources */,
				00CFA867106B49B600758660 /* SDL_renderer_gles.c in Sources */,
				00CFA869106B49B600758660 /* SDL_renderer_sw.c in Sources */,
				00CFA86C106B49B600758660 /* SDL_RLEaccel.c in Sources */,
				00CFA86D106B49B600758660 /* SDL_stretch.c in Sources */,
				00CFA86E106B49B600758660 /* SDL_surface.c in Sources */,
				00CFA870106B49B600758660 /* SDL_video.c in Sources */,
				00CFA871106B49B600758660 /* SDL_yuv_mmx.c in Sources */,
				00CFA873106B49B600758660 /* SDL_yuv_sw.c in Sources */,
				001798CC10743B9F00F5D044 /* SDL_syspower.c in Sources */,
				001798CE10743B9F00F5D044 /* SDL_power.c in Sources */,
				04DB838E10FD8C81000519B5 /* SDL_blendfillrect.c in Sources */,
				04DB838F10FD8C81000519B5 /* SDL_drawrect.c in Sources */,
				04F2AF671104AC0800D6DDF7 /* SDL_assert.c in Sources */,
				006E95B311952992001DE610 /* SDL_rwopsbundlesupport.m in Sources */,
				04DEA57611E6009000386CAC /* SDL_clipboard.c in Sources */,
				04DEA57C11E600A600386CAC /* SDL_cocoaclipboard.m in Sources */,
				0420496411E6EFD3007E7EC9 /* SDL_clipboardevents.c in Sources */,
			);
			runOnlyForDeploymentPostprocessing = 0;
		};
/* End PBXSourcesBuildPhase section */

/* Begin PBXTargetDependency section */
		002D2AA9106C196E00BF972E /* PBXTargetDependency */ = {
			isa = PBXTargetDependency;
			target = 002D2A9E106C18E700BF972E /* Generate Header Files */;
			targetProxy = 002D2AA8106C196E00BF972E /* PBXContainerItemProxy */;
		};
		002D2AAC106C19B200BF972E /* PBXTargetDependency */ = {
			isa = PBXTargetDependency;
			target = 002D2A9E106C18E700BF972E /* Generate Header Files */;
			targetProxy = 002D2AAB106C19B200BF972E /* PBXContainerItemProxy */;
		};
		008310461072EA9000A531F1 /* PBXTargetDependency */ = {
			isa = PBXTargetDependency;
			target = 0083103F1072EA5700A531F1 /* Generate Doxygen DocSet */;
			targetProxy = 008310451072EA9000A531F1 /* PBXContainerItemProxy */;
		};
		00D8DA2F1195094500638393 /* PBXTargetDependency */ = {
			isa = PBXTargetDependency;
			target = BECDF5FE0761BA81005FE872 /* Framework */;
			targetProxy = 00D8DA2E1195094500638393 /* PBXContainerItemProxy */;
		};
		BECDF6C60761BA81005FE872 /* PBXTargetDependency */ = {
			isa = PBXTargetDependency;
			target = BECDF5FE0761BA81005FE872 /* Framework */;
			targetProxy = BECDF6C50761BA81005FE872 /* PBXContainerItemProxy */;
		};
/* End PBXTargetDependency section */

/* Begin XCBuildConfiguration section */
		002D2A9F106C18E700BF972E /* Deployment_for_official_releases_using_10.4SDK_and_10.6SDK */ = {
			isa = XCBuildConfiguration;
			buildSettings = {
				PRODUCT_NAME = "Generate Header Files";
			};
			name = Deployment_for_official_releases_using_10.4SDK_and_10.6SDK;
		};
		002D2AA0106C18E700BF972E /* Development_using_10.4SDK_and_10.6SDK */ = {
			isa = XCBuildConfiguration;
			buildSettings = {
				PRODUCT_NAME = "Generate Header Files";
			};
			name = Development_using_10.4SDK_and_10.6SDK;
		};
		002D2AA1106C18E700BF972E /* Development_native_only */ = {
			isa = XCBuildConfiguration;
			buildSettings = {
				PRODUCT_NAME = "Generate Header Files";
			};
			name = Development_native_only;
		};
		002D2AA2106C18E700BF972E /* Deployment_native_only */ = {
			isa = XCBuildConfiguration;
			buildSettings = {
				PRODUCT_NAME = "Generate Header Files";
			};
			name = Deployment_native_only;
		};
		002D2AA3106C18E700BF972E /* Default */ = {
			isa = XCBuildConfiguration;
			buildSettings = {
				PRODUCT_NAME = "Generate Header Files";
			};
			name = Default;
		};
		0073177B0858DB0500B2BC32 /* Development_using_10.4SDK_and_10.6SDK */ = {
			isa = XCBuildConfiguration;
			buildSettings = {
				DYLIB_COMPATIBILITY_VERSION = 1.3;
				DYLIB_CURRENT_VERSION = 1.3.0;
				FRAMEWORK_VERSION = 1.3;
				GCC_PREPROCESSOR_DEFINITIONS = (
					"$(GCC_PREPROCESSOR_DEFINITIONS)",
					"SDL_VIDEO_DRIVER_DGA=1",
					"SDL_VIDEO_DRIVER_X11=1",
					"SDL_VIDEO_DRIVER_X11_DGAMOUSE=1",
					"$(GCC_PREPROCESSOR_DEFINITIONS_QUOTED_1)",
					"$(GCC_PREPROCESSOR_DEFINITIONS_QUOTED_2)",
					"$(GCC_PREPROCESSOR_DEFINITIONS_QUOTED_3)",
					"$(GCC_PREPROCESSOR_DEFINITIONS_QUOTED_4)",
					"SDL_VIDEO_DRIVER_X11_VIDMODE=1",
					"SDL_VIDEO_DRIVER_X11_XINERAMA=1",
					"SDL_VIDEO_DRIVER_X11_XME=1",
					"SDL_VIDEO_DRIVER_X11_XRANDR=1",
					"SDL_VIDEO_DRIVER_X11_XV=1",
				);
				GCC_SYMBOLS_PRIVATE_EXTERN = YES;
				HEADER_SEARCH_PATHS = /usr/X11R6/include;
				INFOPLIST_FILE = "Info-Framework.plist";
				INSTALL_PATH = "@executable_path/../Frameworks";
				PRODUCT_NAME = SDL;
				WRAPPER_EXTENSION = framework;
			};
			name = Development_using_10.4SDK_and_10.6SDK;
		};
		0073177C0858DB0500B2BC32 /* Deployment_for_official_releases_using_10.4SDK_and_10.6SDK */ = {
			isa = XCBuildConfiguration;
			buildSettings = {
				DYLIB_COMPATIBILITY_VERSION = 1.3;
				DYLIB_CURRENT_VERSION = 1.3.0;
				FRAMEWORK_VERSION = 1.3;
				GCC_PREPROCESSOR_DEFINITIONS = (
					"$(GCC_PREPROCESSOR_DEFINITIONS)",
					"SDL_VIDEO_DRIVER_DGA=1",
					"SDL_VIDEO_DRIVER_X11=1",
					"SDL_VIDEO_DRIVER_X11_DGAMOUSE=1",
					"$(GCC_PREPROCESSOR_DEFINITIONS_QUOTED_1)",
					"$(GCC_PREPROCESSOR_DEFINITIONS_QUOTED_2)",
					"$(GCC_PREPROCESSOR_DEFINITIONS_QUOTED_3)",
					"$(GCC_PREPROCESSOR_DEFINITIONS_QUOTED_4)",
					"SDL_VIDEO_DRIVER_X11_VIDMODE=1",
					"SDL_VIDEO_DRIVER_X11_XINERAMA=1",
					"SDL_VIDEO_DRIVER_X11_XME=1",
					"SDL_VIDEO_DRIVER_X11_XRANDR=1",
					"SDL_VIDEO_DRIVER_X11_XV=1",
				);
				GCC_SYMBOLS_PRIVATE_EXTERN = YES;
				HEADER_SEARCH_PATHS = /usr/X11R6/include;
				INFOPLIST_FILE = "Info-Framework.plist";
				INSTALL_PATH = "@executable_path/../Frameworks";
				PRODUCT_NAME = SDL;
				WRAPPER_EXTENSION = framework;
			};
			name = Deployment_for_official_releases_using_10.4SDK_and_10.6SDK;
		};
		0073177D0858DB0500B2BC32 /* Default */ = {
			isa = XCBuildConfiguration;
			buildSettings = {
				DYLIB_COMPATIBILITY_VERSION = 1.3;
				DYLIB_CURRENT_VERSION = 1.3.0;
				FRAMEWORK_VERSION = 1.3;
				GCC_PREPROCESSOR_DEFINITIONS = (
					"$(GCC_PREPROCESSOR_DEFINITIONS)",
					"SDL_VIDEO_DRIVER_DGA=1",
					"SDL_VIDEO_DRIVER_X11=1",
					"SDL_VIDEO_DRIVER_X11_DGAMOUSE=1",
					"$(GCC_PREPROCESSOR_DEFINITIONS_QUOTED_1)",
					"$(GCC_PREPROCESSOR_DEFINITIONS_QUOTED_2)",
					"$(GCC_PREPROCESSOR_DEFINITIONS_QUOTED_3)",
					"$(GCC_PREPROCESSOR_DEFINITIONS_QUOTED_4)",
					"SDL_VIDEO_DRIVER_X11_VIDMODE=1",
					"SDL_VIDEO_DRIVER_X11_XINERAMA=1",
					"SDL_VIDEO_DRIVER_X11_XME=1",
					"SDL_VIDEO_DRIVER_X11_XRANDR=1",
					"SDL_VIDEO_DRIVER_X11_XV=1",
				);
				GCC_SYMBOLS_PRIVATE_EXTERN = YES;
				HEADER_SEARCH_PATHS = /usr/X11R6/include;
				INFOPLIST_FILE = "Info-Framework.plist";
				INSTALL_PATH = "@executable_path/../Frameworks";
				PRODUCT_NAME = SDL;
				WRAPPER_EXTENSION = framework;
			};
			name = Default;
		};
		0073177F0858DB0500B2BC32 /* Development_using_10.4SDK_and_10.6SDK */ = {
			isa = XCBuildConfiguration;
			buildSettings = {
				GCC_PREPROCESSOR_DEFINITIONS = (
					"$(GCC_PREPROCESSOR_DEFINITIONS)",
					"SDL_VIDEO_DRIVER_DGA=1",
					"SDL_VIDEO_DRIVER_X11=1",
					"SDL_VIDEO_DRIVER_X11_DGAMOUSE=1",
					"$(GCC_PREPROCESSOR_DEFINITIONS_QUOTED_1)",
					"$(GCC_PREPROCESSOR_DEFINITIONS_QUOTED_2)",
					"$(GCC_PREPROCESSOR_DEFINITIONS_QUOTED_3)",
					"$(GCC_PREPROCESSOR_DEFINITIONS_QUOTED_4)",
					"SDL_VIDEO_DRIVER_X11_VIDMODE=1",
					"SDL_VIDEO_DRIVER_X11_XINERAMA=1",
					"SDL_VIDEO_DRIVER_X11_XME=1",
					"SDL_VIDEO_DRIVER_X11_XRANDR=1",
					"SDL_VIDEO_DRIVER_X11_XV=1",
				);
				GCC_SYMBOLS_PRIVATE_EXTERN = YES;
				HEADER_SEARCH_PATHS = /usr/X11R6/include;
				OTHER_CFLAGS = "$(OTHER_CFLAGS_$(CURRENT_ARCH))";
				PRODUCT_NAME = SDL;
			};
			name = Development_using_10.4SDK_and_10.6SDK;
		};
		007317800858DB0500B2BC32 /* Deployment_for_official_releases_using_10.4SDK_and_10.6SDK */ = {
			isa = XCBuildConfiguration;
			buildSettings = {
				GCC_PREPROCESSOR_DEFINITIONS = (
					"$(GCC_PREPROCESSOR_DEFINITIONS)",
					"SDL_VIDEO_DRIVER_DGA=1",
					"SDL_VIDEO_DRIVER_X11=1",
					"SDL_VIDEO_DRIVER_X11_DGAMOUSE=1",
					"$(GCC_PREPROCESSOR_DEFINITIONS_QUOTED_1)",
					"$(GCC_PREPROCESSOR_DEFINITIONS_QUOTED_2)",
					"$(GCC_PREPROCESSOR_DEFINITIONS_QUOTED_3)",
					"$(GCC_PREPROCESSOR_DEFINITIONS_QUOTED_4)",
					"SDL_VIDEO_DRIVER_X11_VIDMODE=1",
					"SDL_VIDEO_DRIVER_X11_XINERAMA=1",
					"SDL_VIDEO_DRIVER_X11_XME=1",
					"SDL_VIDEO_DRIVER_X11_XRANDR=1",
					"SDL_VIDEO_DRIVER_X11_XV=1",
				);
				GCC_SYMBOLS_PRIVATE_EXTERN = YES;
				HEADER_SEARCH_PATHS = /usr/X11R6/include;
				OTHER_CFLAGS = "$(OTHER_CFLAGS_$(CURRENT_ARCH))";
				PRODUCT_NAME = SDL;
			};
			name = Deployment_for_official_releases_using_10.4SDK_and_10.6SDK;
		};
		007317810858DB0500B2BC32 /* Default */ = {
			isa = XCBuildConfiguration;
			buildSettings = {
				GCC_PREPROCESSOR_DEFINITIONS = (
					"$(GCC_PREPROCESSOR_DEFINITIONS)",
					"SDL_VIDEO_DRIVER_DGA=1",
					"SDL_VIDEO_DRIVER_X11=1",
					"SDL_VIDEO_DRIVER_X11_DGAMOUSE=1",
					"$(GCC_PREPROCESSOR_DEFINITIONS_QUOTED_1)",
					"$(GCC_PREPROCESSOR_DEFINITIONS_QUOTED_2)",
					"$(GCC_PREPROCESSOR_DEFINITIONS_QUOTED_3)",
					"$(GCC_PREPROCESSOR_DEFINITIONS_QUOTED_4)",
					"SDL_VIDEO_DRIVER_X11_VIDMODE=1",
					"SDL_VIDEO_DRIVER_X11_XINERAMA=1",
					"SDL_VIDEO_DRIVER_X11_XME=1",
					"SDL_VIDEO_DRIVER_X11_XRANDR=1",
					"SDL_VIDEO_DRIVER_X11_XV=1",
				);
				GCC_SYMBOLS_PRIVATE_EXTERN = YES;
				HEADER_SEARCH_PATHS = /usr/X11R6/include;
				OTHER_CFLAGS = "$(OTHER_CFLAGS_$(CURRENT_ARCH))";
				PRODUCT_NAME = SDL;
			};
			name = Default;
		};
		007317870858DB0500B2BC32 /* Development_using_10.4SDK_and_10.6SDK */ = {
			isa = XCBuildConfiguration;
			buildSettings = {
				PRODUCT_NAME = "Standard DMG";
			};
			name = Development_using_10.4SDK_and_10.6SDK;
		};
		007317880858DB0500B2BC32 /* Deployment_for_official_releases_using_10.4SDK_and_10.6SDK */ = {
			isa = XCBuildConfiguration;
			buildSettings = {
				PRODUCT_NAME = "Standard DMG";
			};
			name = Deployment_for_official_releases_using_10.4SDK_and_10.6SDK;
		};
		007317890858DB0500B2BC32 /* Default */ = {
			isa = XCBuildConfiguration;
			buildSettings = {
				PRODUCT_NAME = "Standard DMG";
			};
			name = Default;
		};
		0073178B0858DB0500B2BC32 /* Development_using_10.4SDK_and_10.6SDK */ = {
			isa = XCBuildConfiguration;
			buildSettings = {
				PRODUCT_NAME = "Developer Extras Package";
			};
			name = Development_using_10.4SDK_and_10.6SDK;
		};
		0073178C0858DB0500B2BC32 /* Deployment_for_official_releases_using_10.4SDK_and_10.6SDK */ = {
			isa = XCBuildConfiguration;
			buildSettings = {
				PRODUCT_NAME = "Developer Extras Package";
			};
			name = Deployment_for_official_releases_using_10.4SDK_and_10.6SDK;
		};
		0073178D0858DB0500B2BC32 /* Default */ = {
			isa = XCBuildConfiguration;
			buildSettings = {
				PRODUCT_NAME = "Developer Extras Package";
			};
			name = Default;
		};
		0073178F0858DB0500B2BC32 /* Development_using_10.4SDK_and_10.6SDK */ = {
			isa = XCBuildConfiguration;
			buildSettings = {
				ARCHS = "$(ARCHS_STANDARD_32_64_BIT_PRE_XCODE_3_1)";
				ARCHS_STANDARD_32_64_BIT_PRE_XCODE_3_1 = "x86_64 i386 ppc";
				GCC_ALTIVEC_EXTENSIONS = YES;
				GCC_AUTO_VECTORIZATION = YES;
				GCC_ENABLE_CPP_EXCEPTIONS = NO;
				GCC_ENABLE_CPP_RTTI = NO;
				GCC_ENABLE_SSE3_EXTENSIONS = YES;
				GCC_OPTIMIZATION_LEVEL = 0;
				GCC_VERSION = 4.0;
				"GCC_VERSION[arch=x86_64]" = 4.2;
				MACOSX_DEPLOYMENT_TARGET = 10.4;
				"MACOSX_DEPLOYMENT_TARGET[arch=x86_64]" = 10.6;
				PREBINDING = NO;
				SDKROOT = "$(DEVELOPER_SDK_DIR)/MacOSX10.4u.sdk";
				"SDKROOT[arch=x86_64]" = "$(DEVELOPER_SDK_DIR)/MacOSX10.6.sdk";
				WARNING_CFLAGS = "";
			};
			name = Development_using_10.4SDK_and_10.6SDK;
		};
		007317900858DB0500B2BC32 /* Deployment_for_official_releases_using_10.4SDK_and_10.6SDK */ = {
			isa = XCBuildConfiguration;
			buildSettings = {
				ARCHS = "$(ARCHS_STANDARD_32_64_BIT_PRE_XCODE_3_1)";
				ARCHS_STANDARD_32_64_BIT_PRE_XCODE_3_1 = "x86_64 i386 ppc";
				DEPLOYMENT_POSTPROCESSING = YES;
				GCC_ALTIVEC_EXTENSIONS = YES;
				GCC_AUTO_VECTORIZATION = YES;
				GCC_ENABLE_CPP_EXCEPTIONS = NO;
				GCC_ENABLE_CPP_RTTI = NO;
				GCC_ENABLE_SSE3_EXTENSIONS = YES;
				GCC_OPTIMIZATION_LEVEL = 3;
				GCC_VERSION = 4.0;
				"GCC_VERSION[arch=x86_64]" = 4.2;
				MACOSX_DEPLOYMENT_TARGET = 10.4;
				"MACOSX_DEPLOYMENT_TARGET[arch=x86_64]" = 10.6;
				PREBINDING = NO;
				SDKROOT = "$(DEVELOPER_SDK_DIR)/MacOSX10.4u.sdk";
				"SDKROOT[arch=x86_64]" = "$(DEVELOPER_SDK_DIR)/MacOSX10.6.sdk";
				SEPARATE_STRIP = YES;
				STRIP_STYLE = "non-global";
				WARNING_CFLAGS = "";
			};
			name = Deployment_for_official_releases_using_10.4SDK_and_10.6SDK;
		};
		007317910858DB0500B2BC32 /* Default */ = {
			isa = XCBuildConfiguration;
			buildSettings = {
				ARCHS = "$(ARCHS_STANDARD_32_64_BIT_PRE_XCODE_3_1)";
				ARCHS_STANDARD_32_64_BIT_PRE_XCODE_3_1 = "x86_64 i386 ppc";
				GCC_ALTIVEC_EXTENSIONS = YES;
				GCC_AUTO_VECTORIZATION = YES;
				GCC_ENABLE_CPP_EXCEPTIONS = NO;
				GCC_ENABLE_CPP_RTTI = NO;
				GCC_ENABLE_SSE3_EXTENSIONS = YES;
				GCC_OPTIMIZATION_LEVEL = 3;
				GCC_VERSION = 4.0;
				GCC_VERSION_i386 = 4.0;
				GCC_VERSION_ppc = 4.0;
				GCC_VERSION_x86_64 = 4.2;
				MACOSX_DEPLOYMENT_TARGET = "";
				MACOSX_DEPLOYMENT_TARGET_i386 = 10.4;
				MACOSX_DEPLOYMENT_TARGET_ppc = 10.4;
				MACOSX_DEPLOYMENT_TARGET_x86_64 = 10.6;
				PREBINDING = NO;
				SDKROOT_i386 = /Developer/SDKs/MacOSX10.4u.sdk;
				SDKROOT_ppc = /Developer/SDKs/MacOSX10.4u.sdk;
				SDKROOT_x86_64 = /Developer/SDKs/MacOSX10.6.sdk;
				WARNING_CFLAGS = "";
				ZERO_LINK = NO;
			};
			name = Default;
		};
		008310401072EA5700A531F1 /* Deployment_for_official_releases_using_10.4SDK_and_10.6SDK */ = {
			isa = XCBuildConfiguration;
			buildSettings = {
				DOXYGEN_EXE = /Applications/Doxygen.app/Contents/Resources/doxygen;
				PRODUCT_NAME = "Generate Doxygen DocSet";
			};
			name = Deployment_for_official_releases_using_10.4SDK_and_10.6SDK;
		};
		008310411072EA5700A531F1 /* Development_using_10.4SDK_and_10.6SDK */ = {
			isa = XCBuildConfiguration;
			buildSettings = {
				DOXYGEN_EXE = /Applications/Doxygen.app/Contents/Resources/doxygen;
				PRODUCT_NAME = "Generate Doxygen DocSet";
			};
			name = Development_using_10.4SDK_and_10.6SDK;
		};
		008310421072EA5700A531F1 /* Development_native_only */ = {
			isa = XCBuildConfiguration;
			buildSettings = {
				DOXYGEN_EXE = /Applications/Doxygen.app/Contents/Resources/doxygen;
				PRODUCT_NAME = "Generate Doxygen DocSet";
			};
			name = Development_native_only;
		};
		008310431072EA5700A531F1 /* Deployment_native_only */ = {
			isa = XCBuildConfiguration;
			buildSettings = {
				DOXYGEN_EXE = /Applications/Doxygen.app/Contents/Resources/doxygen;
				PRODUCT_NAME = "Generate Doxygen DocSet";
			};
			name = Deployment_native_only;
		};
		008310441072EA5700A531F1 /* Default */ = {
			isa = XCBuildConfiguration;
			buildSettings = {
				DOXYGEN_EXE = /Applications/Doxygen.app/Contents/Resources/doxygen;
				PRODUCT_NAME = "Generate Doxygen DocSet";
			};
			name = Default;
		};
		00CFA621106A567900758660 /* Deployment_native_only */ = {
			isa = XCBuildConfiguration;
			buildSettings = {
				DEPLOYMENT_POSTPROCESSING = YES;
				GCC_ALTIVEC_EXTENSIONS = YES;
				GCC_AUTO_VECTORIZATION = YES;
				GCC_ENABLE_CPP_EXCEPTIONS = NO;
				GCC_ENABLE_CPP_RTTI = NO;
				GCC_ENABLE_SSE3_EXTENSIONS = YES;
				GCC_OPTIMIZATION_LEVEL = 3;
				MACOSX_DEPLOYMENT_TARGET = "";
				PREBINDING = NO;
				SEPARATE_STRIP = YES;
				STRIP_STYLE = "non-global";
				WARNING_CFLAGS = "";
				ZERO_LINK = NO;
			};
			name = Deployment_native_only;
		};
		00CFA622106A567900758660 /* Deployment_native_only */ = {
			isa = XCBuildConfiguration;
			buildSettings = {
				DYLIB_COMPATIBILITY_VERSION = 1.3;
				DYLIB_CURRENT_VERSION = 1.3.0;
				FRAMEWORK_VERSION = 1.3;
				GCC_PREPROCESSOR_DEFINITIONS = (
					"$(GCC_PREPROCESSOR_DEFINITIONS)",
					"SDL_VIDEO_DRIVER_DGA=1",
					"SDL_VIDEO_DRIVER_X11=1",
					"SDL_VIDEO_DRIVER_X11_DGAMOUSE=1",
					"$(GCC_PREPROCESSOR_DEFINITIONS_QUOTED_1)",
					"$(GCC_PREPROCESSOR_DEFINITIONS_QUOTED_2)",
					"$(GCC_PREPROCESSOR_DEFINITIONS_QUOTED_3)",
					"$(GCC_PREPROCESSOR_DEFINITIONS_QUOTED_4)",
					"SDL_VIDEO_DRIVER_X11_VIDMODE=1",
					"SDL_VIDEO_DRIVER_X11_XINERAMA=1",
					"SDL_VIDEO_DRIVER_X11_XME=1",
					"SDL_VIDEO_DRIVER_X11_XRANDR=1",
					"SDL_VIDEO_DRIVER_X11_XV=1",
				);
				GCC_SYMBOLS_PRIVATE_EXTERN = YES;
				HEADER_SEARCH_PATHS = /usr/X11R6/include;
				INFOPLIST_FILE = "Info-Framework.plist";
				INSTALL_PATH = "@executable_path/../Frameworks";
				PRODUCT_NAME = SDL;
				WRAPPER_EXTENSION = framework;
			};
			name = Deployment_native_only;
		};
		00CFA623106A567900758660 /* Deployment_native_only */ = {
			isa = XCBuildConfiguration;
			buildSettings = {
				GCC_PREPROCESSOR_DEFINITIONS = (
					"$(GCC_PREPROCESSOR_DEFINITIONS)",
					"SDL_VIDEO_DRIVER_DGA=1",
					"SDL_VIDEO_DRIVER_X11=1",
					"SDL_VIDEO_DRIVER_X11_DGAMOUSE=1",
					"$(GCC_PREPROCESSOR_DEFINITIONS_QUOTED_1)",
					"$(GCC_PREPROCESSOR_DEFINITIONS_QUOTED_2)",
					"$(GCC_PREPROCESSOR_DEFINITIONS_QUOTED_3)",
					"$(GCC_PREPROCESSOR_DEFINITIONS_QUOTED_4)",
					"SDL_VIDEO_DRIVER_X11_VIDMODE=1",
					"SDL_VIDEO_DRIVER_X11_XINERAMA=1",
					"SDL_VIDEO_DRIVER_X11_XME=1",
					"SDL_VIDEO_DRIVER_X11_XRANDR=1",
					"SDL_VIDEO_DRIVER_X11_XV=1",
				);
				GCC_SYMBOLS_PRIVATE_EXTERN = YES;
				HEADER_SEARCH_PATHS = /usr/X11R6/include;
				OTHER_CFLAGS = "$(OTHER_CFLAGS_$(CURRENT_ARCH))";
				PRODUCT_NAME = SDL;
			};
			name = Deployment_native_only;
		};
		00CFA625106A567900758660 /* Deployment_native_only */ = {
			isa = XCBuildConfiguration;
			buildSettings = {
				PRODUCT_NAME = "Standard DMG";
			};
			name = Deployment_native_only;
		};
		00CFA626106A567900758660 /* Deployment_native_only */ = {
			isa = XCBuildConfiguration;
			buildSettings = {
				PRODUCT_NAME = "Developer Extras Package";
			};
			name = Deployment_native_only;
		};
		00CFA627106A568900758660 /* Development_native_only */ = {
			isa = XCBuildConfiguration;
			buildSettings = {
				GCC_ALTIVEC_EXTENSIONS = YES;
				GCC_AUTO_VECTORIZATION = YES;
				GCC_ENABLE_CPP_EXCEPTIONS = NO;
				GCC_ENABLE_CPP_RTTI = NO;
				GCC_ENABLE_SSE3_EXTENSIONS = YES;
				GCC_OPTIMIZATION_LEVEL = 0;
				MACOSX_DEPLOYMENT_TARGET = "";
				PREBINDING = NO;
				WARNING_CFLAGS = "";
				ZERO_LINK = NO;
			};
			name = Development_native_only;
		};
		00CFA628106A568900758660 /* Development_native_only */ = {
			isa = XCBuildConfiguration;
			buildSettings = {
				DYLIB_COMPATIBILITY_VERSION = 1.3;
				DYLIB_CURRENT_VERSION = 1.3.0;
				FRAMEWORK_VERSION = 1.3;
				GCC_PREPROCESSOR_DEFINITIONS = (
					"$(GCC_PREPROCESSOR_DEFINITIONS)",
					"SDL_VIDEO_DRIVER_DGA=1",
					"SDL_VIDEO_DRIVER_X11=1",
					"SDL_VIDEO_DRIVER_X11_DGAMOUSE=1",
					"$(GCC_PREPROCESSOR_DEFINITIONS_QUOTED_1)",
					"$(GCC_PREPROCESSOR_DEFINITIONS_QUOTED_2)",
					"$(GCC_PREPROCESSOR_DEFINITIONS_QUOTED_3)",
					"$(GCC_PREPROCESSOR_DEFINITIONS_QUOTED_4)",
					"SDL_VIDEO_DRIVER_X11_VIDMODE=1",
					"SDL_VIDEO_DRIVER_X11_XINERAMA=1",
					"SDL_VIDEO_DRIVER_X11_XME=1",
					"SDL_VIDEO_DRIVER_X11_XRANDR=1",
					"SDL_VIDEO_DRIVER_X11_XV=1",
				);
				GCC_SYMBOLS_PRIVATE_EXTERN = YES;
				HEADER_SEARCH_PATHS = /usr/X11R6/include;
				INFOPLIST_FILE = "Info-Framework.plist";
				INSTALL_PATH = "@executable_path/../Frameworks";
				PRODUCT_NAME = SDL;
				WRAPPER_EXTENSION = framework;
			};
			name = Development_native_only;
		};
		00CFA629106A568900758660 /* Development_native_only */ = {
			isa = XCBuildConfiguration;
			buildSettings = {
				GCC_PREPROCESSOR_DEFINITIONS = (
					"$(GCC_PREPROCESSOR_DEFINITIONS)",
					"SDL_VIDEO_DRIVER_DGA=1",
					"SDL_VIDEO_DRIVER_X11=1",
					"SDL_VIDEO_DRIVER_X11_DGAMOUSE=1",
					"$(GCC_PREPROCESSOR_DEFINITIONS_QUOTED_1)",
					"$(GCC_PREPROCESSOR_DEFINITIONS_QUOTED_2)",
					"$(GCC_PREPROCESSOR_DEFINITIONS_QUOTED_3)",
					"$(GCC_PREPROCESSOR_DEFINITIONS_QUOTED_4)",
					"SDL_VIDEO_DRIVER_X11_VIDMODE=1",
					"SDL_VIDEO_DRIVER_X11_XINERAMA=1",
					"SDL_VIDEO_DRIVER_X11_XME=1",
					"SDL_VIDEO_DRIVER_X11_XRANDR=1",
					"SDL_VIDEO_DRIVER_X11_XV=1",
				);
				GCC_SYMBOLS_PRIVATE_EXTERN = YES;
				HEADER_SEARCH_PATHS = /usr/X11R6/include;
				OTHER_CFLAGS = "$(OTHER_CFLAGS_$(CURRENT_ARCH))";
				PRODUCT_NAME = SDL;
			};
			name = Development_native_only;
		};
		00CFA62B106A568900758660 /* Development_native_only */ = {
			isa = XCBuildConfiguration;
			buildSettings = {
				PRODUCT_NAME = "Standard DMG";
			};
			name = Development_native_only;
		};
		00CFA62C106A568900758660 /* Development_native_only */ = {
			isa = XCBuildConfiguration;
			buildSettings = {
				PRODUCT_NAME = "Developer Extras Package";
			};
			name = Development_native_only;
		};
		00D8D9F21195090800638393 /* Deployment_for_official_releases_using_10.4SDK_and_10.6SDK */ = {
			isa = XCBuildConfiguration;
			buildSettings = {
				ALWAYS_SEARCH_USER_PATHS = NO;
				GCC_ENABLE_FIX_AND_CONTINUE = YES;
				GCC_MODEL_TUNING = G5;
				GCC_PRECOMPILE_PREFIX_HEADER = NO;
				INFOPLIST_FILE = "testsdl-Info.plist";
				INSTALL_PATH = "$(HOME)/Applications";
				OTHER_LDFLAGS = (
					"-framework",
					Foundation,
					"-framework",
					AppKit,
				);
				PREBINDING = NO;
				PRODUCT_NAME = testsdl;
			};
			name = Deployment_for_official_releases_using_10.4SDK_and_10.6SDK;
		};
		00D8D9F31195090800638393 /* Development_using_10.4SDK_and_10.6SDK */ = {
			isa = XCBuildConfiguration;
			buildSettings = {
				ALWAYS_SEARCH_USER_PATHS = NO;
				GCC_ENABLE_FIX_AND_CONTINUE = YES;
				GCC_MODEL_TUNING = G5;
				GCC_PRECOMPILE_PREFIX_HEADER = NO;
				INFOPLIST_FILE = "testsdl-Info.plist";
				INSTALL_PATH = "$(HOME)/Applications";
				OTHER_LDFLAGS = (
					"-framework",
					Foundation,
					"-framework",
					AppKit,
				);
				PREBINDING = NO;
				PRODUCT_NAME = testsdl;
			};
			name = Development_using_10.4SDK_and_10.6SDK;
		};
		00D8D9F41195090800638393 /* Development_native_only */ = {
			isa = XCBuildConfiguration;
			buildSettings = {
				ALWAYS_SEARCH_USER_PATHS = NO;
				GCC_ENABLE_FIX_AND_CONTINUE = YES;
				GCC_MODEL_TUNING = G5;
				GCC_PRECOMPILE_PREFIX_HEADER = NO;
				INFOPLIST_FILE = "testsdl-Info.plist";
				INSTALL_PATH = "$(HOME)/Applications";
				OTHER_LDFLAGS = (
					"-framework",
					Foundation,
					"-framework",
					AppKit,
				);
				PREBINDING = NO;
				PRODUCT_NAME = testsdl;
			};
			name = Development_native_only;
		};
		00D8D9F51195090800638393 /* Deployment_native_only */ = {
			isa = XCBuildConfiguration;
			buildSettings = {
				ALWAYS_SEARCH_USER_PATHS = NO;
				GCC_ENABLE_FIX_AND_CONTINUE = YES;
				GCC_MODEL_TUNING = G5;
				GCC_PRECOMPILE_PREFIX_HEADER = NO;
				INFOPLIST_FILE = "testsdl-Info.plist";
				INSTALL_PATH = "$(HOME)/Applications";
				OTHER_LDFLAGS = (
					"-framework",
					Foundation,
					"-framework",
					AppKit,
				);
				PREBINDING = NO;
				PRODUCT_NAME = testsdl;
			};
			name = Deployment_native_only;
		};
		00D8D9F61195090800638393 /* Default */ = {
			isa = XCBuildConfiguration;
			buildSettings = {
				ALWAYS_SEARCH_USER_PATHS = NO;
				GCC_ENABLE_FIX_AND_CONTINUE = YES;
				GCC_MODEL_TUNING = G5;
				GCC_PRECOMPILE_PREFIX_HEADER = NO;
				INFOPLIST_FILE = "testsdl-Info.plist";
				INSTALL_PATH = "$(HOME)/Applications";
				OTHER_LDFLAGS = (
					"-framework",
					Foundation,
					"-framework",
					AppKit,
				);
				PREBINDING = NO;
				PRODUCT_NAME = testsdl;
			};
			name = Default;
		};
/* End XCBuildConfiguration section */

/* Begin XCConfigurationList section */
		002D2AAA106C198E00BF972E /* Build configuration list for PBXAggregateTarget "Generate Header Files" */ = {
			isa = XCConfigurationList;
			buildConfigurations = (
				002D2A9F106C18E700BF972E /* Deployment_for_official_releases_using_10.4SDK_and_10.6SDK */,
				002D2AA0106C18E700BF972E /* Development_using_10.4SDK_and_10.6SDK */,
				002D2AA1106C18E700BF972E /* Development_native_only */,
				002D2AA2106C18E700BF972E /* Deployment_native_only */,
				002D2AA3106C18E700BF972E /* Default */,
			);
			defaultConfigurationIsVisible = 0;
			defaultConfigurationName = Default;
		};
		0073177A0858DB0500B2BC32 /* Build configuration list for PBXNativeTarget "Framework" */ = {
			isa = XCConfigurationList;
			buildConfigurations = (
				0073177C0858DB0500B2BC32 /* Deployment_for_official_releases_using_10.4SDK_and_10.6SDK */,
				0073177B0858DB0500B2BC32 /* Development_using_10.4SDK_and_10.6SDK */,
				00CFA628106A568900758660 /* Development_native_only */,
				00CFA622106A567900758660 /* Deployment_native_only */,
				0073177D0858DB0500B2BC32 /* Default */,
			);
			defaultConfigurationIsVisible = 0;
			defaultConfigurationName = Default;
		};
		0073177E0858DB0500B2BC32 /* Build configuration list for PBXNativeTarget "Static Library" */ = {
			isa = XCConfigurationList;
			buildConfigurations = (
				007317800858DB0500B2BC32 /* Deployment_for_official_releases_using_10.4SDK_and_10.6SDK */,
				0073177F0858DB0500B2BC32 /* Development_using_10.4SDK_and_10.6SDK */,
				00CFA629106A568900758660 /* Development_native_only */,
				00CFA623106A567900758660 /* Deployment_native_only */,
				007317810858DB0500B2BC32 /* Default */,
			);
			defaultConfigurationIsVisible = 0;
			defaultConfigurationName = Default;
		};
		007317860858DB0500B2BC32 /* Build configuration list for PBXNativeTarget "Standard DMG" */ = {
			isa = XCConfigurationList;
			buildConfigurations = (
				007317880858DB0500B2BC32 /* Deployment_for_official_releases_using_10.4SDK_and_10.6SDK */,
				007317870858DB0500B2BC32 /* Development_using_10.4SDK_and_10.6SDK */,
				00CFA62B106A568900758660 /* Development_native_only */,
				00CFA625106A567900758660 /* Deployment_native_only */,
				007317890858DB0500B2BC32 /* Default */,
			);
			defaultConfigurationIsVisible = 0;
			defaultConfigurationName = Default;
		};
		0073178A0858DB0500B2BC32 /* Build configuration list for PBXNativeTarget "Developer Extras Package" */ = {
			isa = XCConfigurationList;
			buildConfigurations = (
				0073178C0858DB0500B2BC32 /* Deployment_for_official_releases_using_10.4SDK_and_10.6SDK */,
				0073178B0858DB0500B2BC32 /* Development_using_10.4SDK_and_10.6SDK */,
				00CFA62C106A568900758660 /* Development_native_only */,
				00CFA626106A567900758660 /* Deployment_native_only */,
				0073178D0858DB0500B2BC32 /* Default */,
			);
			defaultConfigurationIsVisible = 0;
			defaultConfigurationName = Default;
		};
		0073178E0858DB0500B2BC32 /* Build configuration list for PBXProject "SDL" */ = {
			isa = XCConfigurationList;
			buildConfigurations = (
				007317900858DB0500B2BC32 /* Deployment_for_official_releases_using_10.4SDK_and_10.6SDK */,
				0073178F0858DB0500B2BC32 /* Development_using_10.4SDK_and_10.6SDK */,
				00CFA627106A568900758660 /* Development_native_only */,
				00CFA621106A567900758660 /* Deployment_native_only */,
				007317910858DB0500B2BC32 /* Default */,
			);
			defaultConfigurationIsVisible = 0;
			defaultConfigurationName = Default;
		};
		008310471072EAAE00A531F1 /* Build configuration list for PBXAggregateTarget "Generate Doxygen DocSet" */ = {
			isa = XCConfigurationList;
			buildConfigurations = (
				008310401072EA5700A531F1 /* Deployment_for_official_releases_using_10.4SDK_and_10.6SDK */,
				008310411072EA5700A531F1 /* Development_using_10.4SDK_and_10.6SDK */,
				008310421072EA5700A531F1 /* Development_native_only */,
				008310431072EA5700A531F1 /* Deployment_native_only */,
				008310441072EA5700A531F1 /* Default */,
			);
			defaultConfigurationIsVisible = 0;
			defaultConfigurationName = Default;
		};
		00D8D9F71195090900638393 /* Build configuration list for PBXNativeTarget "testsdl" */ = {
			isa = XCConfigurationList;
			buildConfigurations = (
				00D8D9F21195090800638393 /* Deployment_for_official_releases_using_10.4SDK_and_10.6SDK */,
				00D8D9F31195090800638393 /* Development_using_10.4SDK_and_10.6SDK */,
				00D8D9F41195090800638393 /* Development_native_only */,
				00D8D9F51195090800638393 /* Deployment_native_only */,
				00D8D9F61195090800638393 /* Default */,
			);
			defaultConfigurationIsVisible = 0;
			defaultConfigurationName = Default;
		};
/* End XCConfigurationList section */
	};
	rootObject = 0867D690FE84028FC02AAC07 /* Project object */;
}<|MERGE_RESOLUTION|>--- conflicted
+++ resolved
@@ -476,7 +476,6 @@
 		04F2AF671104AC0800D6DDF7 /* SDL_assert.c in Sources */ = {isa = PBXBuildFile; fileRef = 04F2AF651104AC0800D6DDF7 /* SDL_assert.c */; };
 		04F2AF691104AC4500D6DDF7 /* SDL_assert.h in Headers */ = {isa = PBXBuildFile; fileRef = 04F2AF681104AC4500D6DDF7 /* SDL_assert.h */; settings = {ATTRIBUTES = (Public, ); }; };
 		04F2AF6A1104AC4500D6DDF7 /* SDL_assert.h in Headers */ = {isa = PBXBuildFile; fileRef = 04F2AF681104AC4500D6DDF7 /* SDL_assert.h */; };
-<<<<<<< HEAD
 		8CB0A76C11F6A84800CBA2DE /* SDL_x11clipboard.c in Sources */ = {isa = PBXBuildFile; fileRef = 8CB0A76A11F6A84800CBA2DE /* SDL_x11clipboard.c */; };
 		8CB0A76D11F6A84800CBA2DE /* SDL_x11clipboard.h in Headers */ = {isa = PBXBuildFile; fileRef = 8CB0A76B11F6A84800CBA2DE /* SDL_x11clipboard.h */; };
 		8CB0A77811F6A87F00CBA2DE /* SDL_gesture.h in Headers */ = {isa = PBXBuildFile; fileRef = 8CB0A77611F6A87F00CBA2DE /* SDL_gesture.h */; };
@@ -487,7 +486,6 @@
 		8CB0A78111F6A8E700CBA2DE /* SDL_touch.c in Sources */ = {isa = PBXBuildFile; fileRef = 8CB0A77D11F6A8E700CBA2DE /* SDL_touch.c */; };
 		8CB0A78711F6A90B00CBA2DE /* SDL_eventtouch.c in Sources */ = {isa = PBXBuildFile; fileRef = 8CB0A78511F6A90B00CBA2DE /* SDL_eventtouch.c */; };
 		8CB0A78811F6A90B00CBA2DE /* SDL_eventtouch.h in Headers */ = {isa = PBXBuildFile; fileRef = 8CB0A78611F6A90B00CBA2DE /* SDL_eventtouch.h */; };
-=======
 		4537737D1207C4CE002F0F45 /* SDL_shape_internals.h in Headers */ = {isa = PBXBuildFile; fileRef = 4537737B1207C4CE002F0F45 /* SDL_shape_internals.h */; };
 		4537737E1207C4CE002F0F45 /* SDL_shape.c in Sources */ = {isa = PBXBuildFile; fileRef = 4537737C1207C4CE002F0F45 /* SDL_shape.c */; };
 		453773821207C518002F0F45 /* SDL_shape.h in Headers */ = {isa = PBXBuildFile; fileRef = 453773811207C518002F0F45 /* SDL_shape.h */; };
@@ -495,7 +493,6 @@
 		4537738A1207C5A2002F0F45 /* SDL_cocoashape.m in Sources */ = {isa = PBXBuildFile; fileRef = 453773881207C5A2002F0F45 /* SDL_cocoashape.m */; };
 		453773921207C6E9002F0F45 /* SDL_x11shape.c in Sources */ = {isa = PBXBuildFile; fileRef = 453773901207C6E9002F0F45 /* SDL_x11shape.c */; };
 		453773931207C6E9002F0F45 /* SDL_x11shape.h in Headers */ = {isa = PBXBuildFile; fileRef = 453773911207C6E9002F0F45 /* SDL_x11shape.h */; };
->>>>>>> 6ee211b3
 		BECDF62E0761BA81005FE872 /* SDL_audio.c in Sources */ = {isa = PBXBuildFile; fileRef = 01538330006D78D67F000001 /* SDL_audio.c */; };
 		BECDF62F0761BA81005FE872 /* SDL_audiocvt.c in Sources */ = {isa = PBXBuildFile; fileRef = 01538331006D78D67F000001 /* SDL_audiocvt.c */; };
 		BECDF6300761BA81005FE872 /* SDL_audiodev.c in Sources */ = {isa = PBXBuildFile; fileRef = 01538332006D78D67F000001 /* SDL_audiodev.c */; };
@@ -884,7 +881,6 @@
 		0C5AF5FD01191D2B7F000001 /* SDL_version.h */ = {isa = PBXFileReference; fileEncoding = 30; lastKnownFileType = sourcecode.c.h; name = SDL_version.h; path = ../../include/SDL_version.h; sourceTree = SOURCE_ROOT; };
 		0C5AF5FE01191D2B7F000001 /* SDL_video.h */ = {isa = PBXFileReference; fileEncoding = 30; lastKnownFileType = sourcecode.c.h; name = SDL_video.h; path = ../../include/SDL_video.h; sourceTree = SOURCE_ROOT; };
 		0C5AF5FF01191D2B7F000001 /* SDL.h */ = {isa = PBXFileReference; fileEncoding = 30; lastKnownFileType = sourcecode.c.h; name = SDL.h; path = ../../include/SDL.h; sourceTree = SOURCE_ROOT; };
-<<<<<<< HEAD
 		8C93F0EA11F803710014F54D /* gestureSDLTest-Info.plist */ = {isa = PBXFileReference; lastKnownFileType = text.plist.xml; path = "gestureSDLTest-Info.plist"; sourceTree = "<group>"; };
 		8CB0A76A11F6A84800CBA2DE /* SDL_x11clipboard.c */ = {isa = PBXFileReference; fileEncoding = 4; lastKnownFileType = sourcecode.c.c; path = SDL_x11clipboard.c; sourceTree = "<group>"; };
 		8CB0A76B11F6A84800CBA2DE /* SDL_x11clipboard.h */ = {isa = PBXFileReference; fileEncoding = 4; lastKnownFileType = sourcecode.c.h; path = SDL_x11clipboard.h; sourceTree = "<group>"; };
@@ -896,7 +892,6 @@
 		8CB0A77D11F6A8E700CBA2DE /* SDL_touch.c */ = {isa = PBXFileReference; fileEncoding = 4; lastKnownFileType = sourcecode.c.c; path = SDL_touch.c; sourceTree = "<group>"; };
 		8CB0A78511F6A90B00CBA2DE /* SDL_eventtouch.c */ = {isa = PBXFileReference; fileEncoding = 4; lastKnownFileType = sourcecode.c.c; path = SDL_eventtouch.c; sourceTree = "<group>"; };
 		8CB0A78611F6A90B00CBA2DE /* SDL_eventtouch.h */ = {isa = PBXFileReference; fileEncoding = 4; lastKnownFileType = sourcecode.c.h; path = SDL_eventtouch.h; sourceTree = "<group>"; };
-=======
 		4537737B1207C4CE002F0F45 /* SDL_shape_internals.h */ = {isa = PBXFileReference; fileEncoding = 4; lastKnownFileType = sourcecode.c.h; path = SDL_shape_internals.h; sourceTree = "<group>"; };
 		4537737C1207C4CE002F0F45 /* SDL_shape.c */ = {isa = PBXFileReference; fileEncoding = 4; lastKnownFileType = sourcecode.c.c; path = SDL_shape.c; sourceTree = "<group>"; };
 		453773811207C518002F0F45 /* SDL_shape.h */ = {isa = PBXFileReference; fileEncoding = 4; lastKnownFileType = sourcecode.c.h; name = SDL_shape.h; path = ../../include/SDL_shape.h; sourceTree = SOURCE_ROOT; };
@@ -904,7 +899,6 @@
 		453773881207C5A2002F0F45 /* SDL_cocoashape.m */ = {isa = PBXFileReference; fileEncoding = 4; lastKnownFileType = sourcecode.c.objc; path = SDL_cocoashape.m; sourceTree = "<group>"; };
 		453773901207C6E9002F0F45 /* SDL_x11shape.c */ = {isa = PBXFileReference; fileEncoding = 4; lastKnownFileType = sourcecode.c.c; path = SDL_x11shape.c; sourceTree = "<group>"; };
 		453773911207C6E9002F0F45 /* SDL_x11shape.h */ = {isa = PBXFileReference; fileEncoding = 4; lastKnownFileType = sourcecode.c.h; path = SDL_x11shape.h; sourceTree = "<group>"; };
->>>>>>> 6ee211b3
 		B24DA50405A88D52006B9F1C /* SDL_cpuinfo.c */ = {isa = PBXFileReference; fileEncoding = 30; lastKnownFileType = sourcecode.c.c; path = SDL_cpuinfo.c; sourceTree = "<group>"; };
 		B29A290D04E5B28700A80002 /* SDL_loadso.h */ = {isa = PBXFileReference; fileEncoding = 30; lastKnownFileType = sourcecode.c.h; name = SDL_loadso.h; path = ../../include/SDL_loadso.h; sourceTree = "<group>"; };
 		B2CF8DC405C444E400E5DC7F /* SDL_cpuinfo.h */ = {isa = PBXFileReference; fileEncoding = 30; lastKnownFileType = sourcecode.c.h; name = SDL_cpuinfo.h; path = ../../include/SDL_cpuinfo.h; sourceTree = SOURCE_ROOT; };
@@ -1854,7 +1848,6 @@
 				00A6EBDA1078D569001EEA06 /* SDL_revision.h in Headers */,
 				04F2AF691104AC4500D6DDF7 /* SDL_assert.h in Headers */,
 				006E95B011952992001DE610 /* SDL_rwopsbundlesupport.h in Headers */,
-<<<<<<< HEAD
 				04DEA57111E6006A00386CAC /* SDL_input.h in Headers */,
 				04DEA57911E600A600386CAC /* SDL_cocoaclipboard.h in Headers */,
 				044E5F8511E6051C0076F181 /* SDL_clipboard.h in Headers */,
@@ -1871,12 +1864,10 @@
 				8CB0A77E11F6A8E700CBA2DE /* SDL_gesture_c.h in Headers */,
 				8CB0A78011F6A8E700CBA2DE /* SDL_touch_c.h in Headers */,
 				8CB0A78811F6A90B00CBA2DE /* SDL_eventtouch.h in Headers */,
-=======
 				4537737D1207C4CE002F0F45 /* SDL_shape_internals.h in Headers */,
 				453773821207C518002F0F45 /* SDL_shape.h in Headers */,
 				453773891207C5A2002F0F45 /* SDL_cocoashape.h in Headers */,
 				453773931207C6E9002F0F45 /* SDL_x11shape.h in Headers */,
->>>>>>> 6ee211b3
 			);
 			runOnlyForDeploymentPostprocessing = 0;
 		};
@@ -2346,7 +2337,6 @@
 				04DB838D10FD8C81000519B5 /* SDL_drawrect.c in Sources */,
 				04F2AF661104AC0800D6DDF7 /* SDL_assert.c in Sources */,
 				006E95B111952992001DE610 /* SDL_rwopsbundlesupport.m in Sources */,
-<<<<<<< HEAD
 				04DEA57511E6009000386CAC /* SDL_clipboard.c in Sources */,
 				04DEA57A11E600A600386CAC /* SDL_cocoaclipboard.m in Sources */,
 				0420496211E6EFD3007E7EC9 /* SDL_clipboardevents.c in Sources */,
@@ -2354,11 +2344,9 @@
 				8CB0A77F11F6A8E700CBA2DE /* SDL_gesture.c in Sources */,
 				8CB0A78111F6A8E700CBA2DE /* SDL_touch.c in Sources */,
 				8CB0A78711F6A90B00CBA2DE /* SDL_eventtouch.c in Sources */,
-=======
 				4537737E1207C4CE002F0F45 /* SDL_shape.c in Sources */,
 				4537738A1207C5A2002F0F45 /* SDL_cocoashape.m in Sources */,
 				453773921207C6E9002F0F45 /* SDL_x11shape.c in Sources */,
->>>>>>> 6ee211b3
 			);
 			runOnlyForDeploymentPostprocessing = 0;
 		};
